--- conflicted
+++ resolved
@@ -36,10 +36,6 @@
 {% include programmingLanguageSelectScalaPythonNLU.html %}
 ```python
 ...
-<<<<<<< HEAD
-
-=======
->>>>>>> 901bef32
 documenter = DocumentAssembler()\
     .setInputCol("text")\
     .setOutputCol("document")
@@ -105,10 +101,6 @@
 ```
 ```scala
 ...
-<<<<<<< HEAD
-
-=======
->>>>>>> 901bef32
 val documenter = DocumentAssembler() 
     .setInputCol("text") 
     .setOutputCol("document")
