--- conflicted
+++ resolved
@@ -17,11 +17,7 @@
 
 ## Description
 
-<<<<<<< HEAD
-This model maps clinical entities and concepts to 4 major categories of UMLS CUI codes using `sbiobert_base_cased_mli` Sentence Bert Embeddings.
-=======
-Map clinical entities to UMLS CUI codes, and has faster load time, with a speedup of about 6X when compared to previous versions. Also the load process now is more memory friendly meaning that the maximum memory required during load time is smaller, reducing the chances of OOM exceptions, and thus relaxing hardware requirements.
->>>>>>> 9b5e5b64
+This model maps clinical entities and concepts to 4 major categories of UMLS CUI codes using `sbiobert_base_cased_mli` Sentence Bert Embeddings. It has faster load time, with a speedup of about 6X when compared to previous versions. Also the load process now is more memory friendly meaning that the maximum memory required during load time is smaller, reducing the chances of OOM exceptions, and thus relaxing hardware requirements.
 
 ## Predicted Entities
 
