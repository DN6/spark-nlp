--- conflicted
+++ resolved
@@ -17,11 +17,8 @@
 
 ## Description
 
-<<<<<<< HEAD
-This model maps extracted medical entities to ICD10-CM codes using `sbiobert_base_cased_mli` Sentence Bert Embeddings, (augmented with synonyms, four times richer than previous resolver). It also adds support of 7-digit codes with HCC status.For reference: http://www.formativhealth.com/wp-content/uploads/2018/06/HCC-White-Paper.pdf
-=======
-This model maps extracted medical entities to ICD10-CM codes using chunk embeddings, and has faster load time, with a speedup of about 6X when compared to previous versions. The load process now is more memory friendly meaning that the maximum memory required during load time is smaller, reducing the chances of OOM exceptions, and thus relaxing hardware requirements.. It also adds support of 7-digit codes with HCC status.For reference: http://www.formativhealth.com/wp-content/uploads/2018/06/HCC-White-Paper.pdf
->>>>>>> 9b5e5b64
+This model maps extracted medical entities to ICD10-CM codes using `sbiobert_base_cased_mli` Sentence Bert Embeddings, and has faster load time, with a speedup of about 6X when compared to previous versions. The load process now is more memory friendly meaning that the maximum memory required during load time is smaller, reducing the chances of OOM exceptions, and thus relaxing hardware requirements. It has been augmented with synonyms, four times richer than previous resolver. It also adds support of 7-digit codes with HCC status.For reference: http://www.formativhealth.com/wp-content/uploads/2018/06/HCC-White-Paper.pdf
+
 
 ## Predicted Entities
 
