---
layout: model
title: Sentence Entity Resolver for ICD-O (sbiobert_base_cased_mli embeddings)
author: John Snow Labs
name: sbiobertresolve_icdo
date: 2021-05-16
tags: [entity_resolution, clinical, licensed, en]
task: Entity Resolution
language: en
edition: Spark NLP for Healthcare 3.0.4
spark_version: 3.0
supported: true
article_header:
  type: cover
use_language_switcher: "Python-Scala-Java"
---

## Description

<<<<<<< HEAD
This model maps extracted medical entities to ICD-O codes (Topography & Morphology codes) using `sbiobert_base_cased_mli` Sentence Bert Embeddings.
=======
This model maps extracted medical entities to ICD-O codes (Topography & Morphology codes) using BioBert Sentence Embeddings.
>>>>>>> 9b5e5b64

Given an oncological entity found in the text (via NER models like ner_jsl), it returns top terms and resolutions along with the corresponding ICD-O codes to present more granularity with respect to body parts mentioned. It also returns the original `Topography` codes, `Morphology` codes comprising of `Histology` and `Behavior` codes, and descriptions in the aux metadata.

## Predicted Entities

Predicts ICD-O Codes and their normalized definition for each chunk.

{:.btn-box}
[Live Demo](https://nlp.johnsnowlabs.com/demo){:.button.button-orange}
[Open in Colab](https://colab.research.google.com/github/JohnSnowLabs/spark-nlp-workshop/blob/master/tutorials/Certification_Trainings/Healthcare/3.Clinical_Entity_Resolvers.ipynb){:.button.button-orange.button-orange-trans.co.button-icon}
[Download](https://s3.amazonaws.com/auxdata.johnsnowlabs.com/clinical/models/sbiobertresolve_icdo_en_3.0.4_3.0_1621191532225.zip){:.button.button-orange.button-orange-trans.arr.button-icon}

## How to use



<div class="tabs-box" markdown="1">
{% include programmingLanguageSelectScalaPythonNLU.html %}
```python
...
chunk2doc = Chunk2Doc().setInputCols("ner_chunk").setOutputCol("ner_chunk_doc")
 
sbert_embedder = BertSentenceEmbeddings\
     .pretrained("sbiobert_base_cased_mli","en","clinical/models")\
     .setInputCols(["ner_chunk_doc"])\
     .setOutputCol("sbert_embeddings")
 
icdo_resolver = SentenceEntityResolverModel.pretrained("sbiobertresolve_icdo","en", "clinical/models") \
     .setInputCols(["ner_chunk", "sbert_embeddings"]) \
     .setOutputCol("resolution")\
     .setDistanceFunction("EUCLIDEAN")

nlpPipeline = Pipeline(stages=[document_assembler, sentence_detector, tokenizer, word_embeddings, clinical_ner, ner_converter, chunk2doc, sbert_embedder, icdo_resolver])

model = nlpPipeline.fit(spark.createDataFrame([["This is an 82 - year-old male with a history of prior tobacco use , hypertension , chronic renal insufficiency , COPD , gastritis , and TIA who initially presented to Braintree with a non-ST elevation MI and Guaiac positive stools , transferred to St . Margaret\'s Center for Women & Infants for cardiac catheterization with PTCA to mid LAD lesion complicated by hypotension and bradycardia requiring Atropine , IV fluids and transient dopamine possibly secondary to vagal reaction , subsequently transferred to CCU for close monitoring , hemodynamically stable at the time of admission to the CCU ."]]).toDF("text"))

results = model.transform(data)
```
```scala
...
chunk2doc = Chunk2Doc().setInputCols("ner_chunk").setOutputCol("ner_chunk_doc")
 
val sbert_embedder = BertSentenceEmbeddings
     .pretrained("sbiobert_base_cased_mli","en","clinical/models")
     .setInputCols(Array("ner_chunk_doc"))
     .setOutputCol("sbert_embeddings")
 
val icdo_resolver = SentenceEntityResolverModel.pretrained("sbiobertresolve_icdo","en", "clinical/models")
     .setInputCols(Array("ner_chunk", "sbert_embeddings"))
     .setOutputCol("resolution")
     .setDistanceFunction("EUCLIDEAN")

val pipeline = new Pipeline().setStages(Array(document_assembler, sentence_detector, tokenizer, word_embeddings, clinical_ner, ner_converter, chunk2doc, sbert_embedder, icdo_resolver))

val data = Seq("This is an 82 - year-old male with a history of prior tobacco use , hypertension , chronic renal insufficiency , COPD , gastritis , and TIA who initially presented to Braintree with a non-ST elevation MI and Guaiac positive stools , transferred to St . Margaret\'s Center for Women & Infants for cardiac catheterization with PTCA to mid LAD lesion complicated by hypotension and bradycardia requiring Atropine , IV fluids and transient dopamine possibly secondary to vagal reaction , subsequently transferred to CCU for close monitoring , hemodynamically stable at the time of admission to the CCU .").toDF("text")
val result = pipeline.fit(data).transform(data)
```
</div>

## Results

```bash
+--------------------+-----+---+---------+------+----------+--------------------+--------------------+
|               chunk|begin|end|   entity|  code|confidence|         resolutions|               codes|
+--------------------+-----+---+---------+------+----------+--------------------+--------------------+
|        hypertension|   68| 79|  PROBLEM|8312/3|    0.3558|Renal cell carcin...|8312/3:::9964/3::...|
|chronic renal ins...|   83|109|  PROBLEM|9980/3|    0.5290|Refractory anemia...|9980/3:::8312/3::...|
|                COPD|  113|116|  PROBLEM|9950/3|    0.2092|Polycythemia vera...|9950/3:::8141/3::...|
|           gastritis|  120|128|  PROBLEM|8150/3|    0.1795|Islet cell carcin...|8150/3:::8153/3::...|
|                 TIA|  136|138|  PROBLEM|9570/0|    0.4843|Neuroma, NOS:::Ca...|9570/0:::8692/3::...|
|a non-ST elevatio...|  182|202|  PROBLEM|8343/2|    0.1914|Non-invasive EFVP...|8343/2:::9150/0::...|
|Guaiac positive s...|  208|229|  PROBLEM|8155/3|    0.1069|Vipoma:::Myeloid ...|8155/3:::9930/3::...|
|cardiac catheteri...|  295|317|     TEST|8045/3|    0.1144|Combined small ce...|8045/3:::9705/3::...|
|                PTCA|  324|327|TREATMENT|9735/3|    0.0924|Plasmablastic lym...|9735/3:::9365/3::...|
|      mid LAD lesion|  332|345|  PROBLEM|9383/1|    0.0845|Subependymoma:::D...|9383/1:::8806/3::...|
+--------------------+-----+---+---------+------+----------+--------------------+--------------------+
```

{:.model-param}
## Model Information

{:.table-model}
|---|---|
|Model Name:|sbiobertresolve_icdo|
|Compatibility:|Spark NLP for Healthcare 3.0.4+|
|License:|Licensed|
|Edition:|Official|
|Input Labels:|[ner_chunk, sbert_embeddings]|
|Output Labels:|[icdo_code]|
|Language:|en|
|Case sensitive:|false|

## Data Source

Trained on ICD-O Histology Behaviour dataset with ``sbiobert_base_cased_mli`` sentence embeddings.
https://apps.who.int/iris/bitstream/handle/10665/96612/9789241548496_eng.pdf<|MERGE_RESOLUTION|>--- conflicted
+++ resolved
@@ -17,11 +17,7 @@
 
 ## Description
 
-<<<<<<< HEAD
 This model maps extracted medical entities to ICD-O codes (Topography & Morphology codes) using `sbiobert_base_cased_mli` Sentence Bert Embeddings.
-=======
-This model maps extracted medical entities to ICD-O codes (Topography & Morphology codes) using BioBert Sentence Embeddings.
->>>>>>> 9b5e5b64
 
 Given an oncological entity found in the text (via NER models like ner_jsl), it returns top terms and resolutions along with the corresponding ICD-O codes to present more granularity with respect to body parts mentioned. It also returns the original `Topography` codes, `Morphology` codes comprising of `Histology` and `Behavior` codes, and descriptions in the aux metadata.
 
