---
layout: model
<<<<<<< HEAD
title: Fast Neural Machine Translation Model from English to South Slavic languages
=======
title: Fast Neural Machine Translation Model from English to South Slavic
>>>>>>> d1d9166f
author: John Snow Labs
name: opus_mt_en_zls
date: 2020-12-28
tags: [open_source, seq2seq, translation, en, zls, xx]
article_header:
  type: cover
use_language_switcher: "Python-Scala-Java"
---

## Description

Marian is an efficient, free Neural Machine Translation framework written in pure C++ with minimal dependencies. It is mainly being developed by the Microsoft Translator team. Many academic (most notably the University of Edinburgh and in the past the Adam Mickiewicz University in Poznań) and commercial contributors help with its development.
It is currently the engine behind the Microsoft Translator Neural Machine Translation services and being deployed by many companies, organizations and research projects (see below for an incomplete list).

- source languages: `en`

- target languages: `zls`

{:.btn-box}
<button class="button button-orange" disabled>Live Demo</button>
<button class="button button-orange" disabled>Open in Colab</button>
[Download](https://s3.amazonaws.com/auxdata.johnsnowlabs.com/public/models/opus_mt_en_zls_xx_2.7.0_2.4_1609170551787.zip){:.button.button-orange.button-orange-trans.arr.button-icon}

## How to use



<div class="tabs-box" markdown="1">
{% include programmingLanguageSelectScalaPython.html %}
```python
documentAssembler = DocumentAssembler()\ 
 .setInputCol("text")\ 
 .setOutputCol("document")

 sentencerDL = SentenceDetectorDLModel.pretrained("sentence_detector_dl", "xx")\ 
 .setInputCols(["document"])\ 
 .setOutputCol("sentences")

 marian = MarianTransformer.pretrained("opus_mt_en_zls", "xx")\ 
 .setInputCols(["sentence"])\ 
 .setOutputCol("translation")

marian_pipeline = Pipeline(stages=[documentAssembler, sentencerDL, marian])
light_pipeline = LightPipeline(marian_pipeline.fit(spark.createDataFrame([[""]]).toDF("text")))
result = light_pipeline.fullAnnotate(data)
```
```scala

val documentAssembler = new DocumentAssembler()
  .setInputCol("text")
  .setOutputCol("document")

val sentence = SentenceDetectorDLModel.pretrained("sentence_detector_dl", "xx")
  .setInputCols("document")
  .setOutputCol("sentence")

val marian = MarianTransformer.pretrained("opus_mt_en_zls", "xx")
.setInputCols(["sentence"])
.setOutputCol("translation")

val pipeline = new Pipeline().setStages(Array(documentAssembler, sentence, marian))
val result = pipeline.fit(Seq.empty[String].toDS.toDF("text")).transform(data)
```
</div>

{:.model-param}
## Model Information

{:.table-model}
|---|---|
|Model Name:|opus_mt_en_zls|
|Compatibility:|Spark NLP 2.7.0+|
|Edition:|Official|
|Input Labels:|[sentence]|
|Output Labels:|[translation]|
|Language:|xx|

## Data Source

[https://huggingface.co/Helsinki-NLP/opus-mt-en-zls](https://huggingface.co/Helsinki-NLP/opus-mt-en-zls)<|MERGE_RESOLUTION|>--- conflicted
+++ resolved
@@ -1,10 +1,6 @@
 ---
 layout: model
-<<<<<<< HEAD
-title: Fast Neural Machine Translation Model from English to South Slavic languages
-=======
 title: Fast Neural Machine Translation Model from English to South Slavic
->>>>>>> d1d9166f
 author: John Snow Labs
 name: opus_mt_en_zls
 date: 2020-12-28
