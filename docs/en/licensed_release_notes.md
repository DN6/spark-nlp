---
layout: docs
header: true
title: Spark NLP for Healthcare Release Notes
permalink: /docs/en/licensed_release_notes
key: docs-licensed-release-notes
modify_date: "2020-10-05"
---

<div class="h3-box" markdown="1">

### 2.6.2

#### Overview
We are very happy to announce that version 2.6.2 of Spark NLP Enterprise is ready to be installed and used.
We are making available Named Entity Recognition, Sentence Classification and Entity Resolution models to analyze Adverse Drug Events in natural language text from clinical domains.

#### Models

##### NERs
We are pleased to announce that we have a brand new named entity recognition (NER) model for Adverse Drug Events (ADE) to extract ADE and DRUG entities from a given text.

ADE NER will have four versions in the library, trained with different size of word embeddings:

`ner_ade_bioert` (768d Bert embeddings)  
`ner_ade_clinicalbert` (768d Bert embeddings)  
`ner_ade_clinical` (200d clinical embeddings)  
<<<<<<< HEAD
`ner_ade_healthcare` (100d healthcare embeddings)
=======
`ner_ade_healthcare` (100d healthcare embeddings)  
>>>>>>> cd6af5a1

More information and examples [here](https://colab.research.google.com/github/JohnSnowLabs/spark-nlp-workshop/blob/master/tutorials/Certification_Trainings/Healthcare/16.Adverse_Drug_Event_ADE_NER_and_Classifier.ipynb)

We are also releasing our first clinical pretrained classifier for ADE classification tasks. This new ADE classifier is trained on various ADE datasets, including the mentions in tweets to represent the daily life conversations as well. So it works well on the texts coming from academic context, social media and clinical notes. It’s trained with `Clinical Biobert` embeddings, which is the most powerful contextual language model in the clinical domain out there.

##### Classifiers
ADE classifier will have two versions in the library, trained with different Bert embeddings:

`classifierdl_ade_bioert` (768d BioBert embeddings)  
<<<<<<< HEAD
`classifierdl_adee_clinicalbert` (768d ClinicalBert embeddings)
=======
`classifierdl_adee_clinicalbert` (768d ClinicalBert embeddings)  
>>>>>>> cd6af5a1

More information and examples [here](https://colab.research.google.com/github/JohnSnowLabs/spark-nlp-workshop/blob/master/tutorials/Certification_Trainings/Healthcare/16.Adverse_Drug_Event_ADE_NER_and_Classifier.ipynb)

##### Pipeline
By combining ADE NER and Classifier, we are releasing a new pretrained clinical pipeline for ADE tasks to save you from building pipelines from scratch. Pretrained pipelines are already fitted using certain annotators and transformers according to various use cases and you can use them as easy as follows:
```python
<<<<<<< HEAD
pipeline = PretrainedPipeline('explain_clinical_doc_ade', 'en', 'clinical/models')  
=======
pipeline = PretrainedPipeline('explain_clinical_doc_ade', 'en', 'clinical/models')
>>>>>>> cd6af5a1
 
pipeline.annotate('my string')
```
`explain_clinical_doc_ade` is bundled with `ner_ade_clinicalBert`, and `classifierdl_ade_clinicalBert`. It can extract ADE and DRUG clinical entities, and then assign ADE status to a text (`True` means ADE, `False` means not related to ADE).

More information and examples [here](https://colab.research.google.com/github/JohnSnowLabs/spark-nlp-workshop/blob/master/tutorials/Certification_Trainings/Healthcare/11.Pretrained_Clinical_Pipelines.ipynb)
<<<<<<< HEAD
=======

>>>>>>> cd6af5a1
##### Entity Resolver
We are releasing the first Entity Resolver for `Athena` (Automated Terminology Harmonization, Extraction and Normalization for Analytics, http://athena.ohdsi.org/) to extract concept ids via standardized medical vocabularies. For now, it only supports `conditions` section and can be used to map the clinical conditions with the corresponding standard terminology and then get the concept ids to store them in various database schemas.
It is named as `chunkresolve_athena_conditions_healthcare`.

We added slim versions of several clinical NER models that are trained with 100d healthcare word embeddings, which is lighter and smaller in size.

<<<<<<< HEAD
`ner_healthcare`  
`assertion_dl_healthcare`  
`ner_posology_healthcare`  
`ner_events_healthcare`  

Spark NLP Licensed version has several DL based annotators (modules) such as NerDL, AssertionDL, RelationExtraction and GenericClassifier, and they are all based on Tensorflow (tf) with custom graphs. In order to make the creating and customizing the tf graphs for these models easier for our licensed users, we added a graph builder to the Python side of the library. Now you can customize your graphs and use them in the respected models while training a new DL model.

from sparknlp_jsl.training import tf_graph

tf_graph.build("relation_extraction",build_params={"input_dim": 6000, "output_dim": 3, 'batch_norm':1, "hidden_layers": [300, 200], "hidden_act": "relu", 'hidden_act_l2':1}, model_location=".", model_filename="re_with_BN")

More information and examples [here](https://colab.research.google.com/github/JohnSnowLabs/spark-nlp-workshop/blob/master/tutorials/Certification_Trainings/Healthcare/17.Graph_builder_for_DL_models.ipynb)

=======
`ner_healthcare`
`assertion_dl_healthcare`
`ner_posology_healthcare`
`ner_events_healthcare`

##### Graph Builder
Spark NLP Licensed version has several DL based annotators (modules) such as NerDL, AssertionDL, RelationExtraction and GenericClassifier, and they are all based on Tensorflow (tf) with custom graphs. In order to make the creating and customizing the tf graphs for these models easier for our licensed users, we added a graph builder to the Python side of the library. Now you can customize your graphs and use them in the respected models while training a new DL model.

```python
from sparknlp_jsl.training import tf_graph

tf_graph.build("relation_extraction",build_params={"input_dim": 6000, "output_dim": 3, 'batch_norm':1, "hidden_layers": [300, 200], "hidden_act": "relu", 'hidden_act_l2':1}, model_location=".", model_filename="re_with_BN")
```
More information and examples [here](https://colab.research.google.com/github/JohnSnowLabs/spark-nlp-workshop/blob/master/tutorials/Certification_Trainings/Healthcare/17.Graph_builder_for_DL_models.ipynb)


>>>>>>> cd6af5a1
### 2.6.0

#### Overview

We are honored to announce that Spark NLP Enterprise 2.6.0 has been released.
The first time ever, we release three pretrained clinical pipelines to save you from building pipelines from scratch. Pretrained pipelines are already fitted using certain annotators and transformers according to various use cases.
The first time ever, we are releasing 3 licensed German models for healthcare and Legal domains.

</div><div class="h3-box" markdown="1">

#### Models

##### Pretrained Pipelines:

The first time ever, we release three pretrained clinical pipelines to save you from building pipelines from scratch. 
Pretrained pipelines are already fitted using certain annotators and transformers according to various use cases and you can use them as easy as follows:

```python
pipeline = PretrainedPipeline('explain_clinical_doc_carp', 'en', 'clinical/models')

pipeline.annotate('my string')
```

Pipeline descriptions:

- ```explain_clinical_doc_carp``` a pipeline with ner_clinical, assertion_dl, re_clinical and ner_posology. It will extract clinical and medication entities, assign assertion status and find relationships between clinical entities.

- ```explain_clinical_doc_era``` a pipeline with ner_clinical_events, assertion_dl and re_temporal_events_clinical. It will extract clinical entities, assign assertion status and find temporal relationships between clinical entities.

- ```recognize_entities_posology``` a pipeline with ner_posology. It will only extract medication entities.

More information and examples are available here: https://colab.research.google.com/github/JohnSnowLabs/spark-nlp-workshop/blob/master/tutorials/Certification_Trainings/Healthcare/11.Pretrained_Clinical_Pipelines.ipynb.

</div><div class="h3-box" markdown="1">

#### Pretrained Named Entity Recognition and Relationship Extraction Models (English)

RE models:

```
re_temporal_events_clinical
re_temporal_events_enriched_clinical
re_human_phenotype_gene_clinical
re_drug_drug_interaction_clinical
re_chemprot_clinical
```
NER models:

```
ner_human_phenotype_gene_clinical
ner_human_phenotype_go_clinical
ner_chemprot_clinical
```
More information and examples here:
https://colab.research.google.com/github/JohnSnowLabs/spark-nlp-workshop/blob/master/tutorials/Certification_Trainings/Healthcare/10.Clinical_Relation_Extraction.ipynb

</div><div class="h3-box" markdown="1">

#### Pretrained Named Entity Recognition and Relationship Extraction Models (German)

The first time ever, we are releasing 3 licensed German models for healthcare and Legal domains.

- ```German Clinical NER``` model for 19 clinical entities

- ```German Legal NER``` model for 19 legal entities

- ```German ICD-10GM```

More information and examples here:

https://colab.research.google.com/github/JohnSnowLabs/spark-nlp-workshop/blob/master/tutorials/Certification_Trainings/Healthcare/14.German_Healthcare_Models.ipynb

https://colab.research.google.com/github/JohnSnowLabs/spark-nlp-workshop/blob/master/tutorials/Certification_Trainings/Healthcare/15.German_Legal_Model.ipynb

</div><div class="h3-box" markdown="1">

#### Other Pretrained Models

We now have Named Entity Disambiguation model out of the box.

Disambiguation models map words of interest, such as names of persons, locations and companies, from an input text document to corresponding unique entities in a target Knowledge Base (KB).

https://github.com/JohnSnowLabs/spark-nlp-workshop/blob/master/tutorials/Certification_Trainings/Healthcare/12.Named_Entity_Disambiguation.ipynb

Due to ongoing requests about Clinical Entity Resolvers, we release a notebook to let you see how to train an entity resolver using an open source dataset based on Snomed.

https://github.com/JohnSnowLabs/spark-nlp-workshop/blob/master/tutorials/Certification_Trainings/Healthcare/13.Snomed_Entity_Resolver_Model_Training.ipynb

</div><div class="h3-box" markdown="1">

### 2.5.5

#### Overview

We are very happy to release Spark NLP for Healthcare 2.5.5 with a new state-of-the-art RelationExtraction annotator to identify relationships between entities coming from our pretrained NER models.
This is also the first release to support Relation Extraction with the following two (2) models: `re_clinical` and `re_posology` in the `clinical/models` repository.
We also include multiple bug fixes as usual.

</div><div class="h3-box" markdown="1">

#### New Features

* RelationExtraction annotator that receives `WORD_EMBEDDINGS`, `POS`, `CHUNK`, `DEPENDENCY` and returns the CATEGORY of the relationship and a confidence score.

</div><div class="h3-box" markdown="1">

#### Enhancements

* AssertionDL Annotator now keeps logs of the metrics while training
* DeIdentification now has a default behavior of merging entities close in Levenshtein distance with `setConsistentObfuscation` and `setSameEntityThreshold` params.
* DeIdentification now has a specific parameter `setObfuscateDate` to obfuscate dates (which will be otherwise just masked). The only formats obfuscated when the param is true will be the ones present in `dateFormats` param.
* NerConverterInternal now has a `greedyMode` param that will merge all contiguous tags of the same type regardless of boundary tags like "B","E","S".
* AnnotationToolJsonReader includes `mergeOverlapping` parameter to merge (or not) overlapping entities from the Annotator jsons i.e. not included in the assertion list.

</div><div class="h3-box" markdown="1">

#### Bugfixes

* DeIdentification documentation bug fix (typo)
* DeIdentification training bug fix in obfuscation dictionary
* IOBTagger now has the correct output type `NAMED_ENTITY`

</div><div class="h3-box" markdown="1">

#### Deprecations

* EnsembleEntityResolver has been deprecated

Models

* We have 2 new `english` Relationship Extraction model for Clinical and Posology NERs:
   - `re_clinical`: with `ner_clinical` and `embeddings_clinical`
   - `re_posology`: with `ner_posology` and `embeddings_clinical`

</div><div class="h3-box" markdown="1">

### 2.5.3

#### Overview

We are pleased to announce the release of Spark NLP for Healthcare 2.5.3.
This time we include four (4) new Annotators: FeatureAssembler, GenericClassifier, Yake Keyword Extractor and NerConverterInternal.
We also include helper classes to read datasets from CodiEsp and Cantemist Spanish NER Challenges.
This is also the first release to support the following models: `ner_diag_proc` (spanish), `ner_neoplasms` (spanish), `ner_deid_enriched` (english).
We have also included Bugifxes and Enhancements for AnnotationToolJsonReader and ChunkMergeModel.

</div><div class="h3-box" markdown="1">

#### New Features

* FeatureAssembler Transformer: Receives a list of column names containing numerical arrays and concatenates them to form one single `feature_vector` annotation
* GenericClassifier Annotator: Receives a `feature_vector` annotation and outputs a `category` annotation
* Yake Keyword Extraction Annotator: Receives a `token` annotation and outputs multi-token `keyword` annotations
* NerConverterInternal Annotator: Similar to it's open source counterpart in functionality, performs smarter extraction for complex tokenizations and confidence calculation
* Readers for CodiEsp and Cantemist Challenges

</div><div class="h3-box" markdown="1">

#### Enhancements

* AnnotationToolJsonReader includes parameter for preprocessing pipeline (from Document Assembling to Tokenization)
* AnnotationToolJsonReader includes parameter to discard specific entity types

</div><div class="h3-box" markdown="1">

#### Bugfixes

* ChunkMergeModel now prioritizes highest number of different entities when coverage is the same

</div><div class="h3-box" markdown="1">

#### Models

* We have 2 new `spanish` models for Clinical Entity Recognition: `ner_diag_proc` and `ner_neoplasms`
* We have a new `english` Named Entity Recognition model for deidentification: `ner_deid_enriched`

</div><div class="h3-box" markdown="1">

### 2.5.2

#### Overview

We are really happy to bring you Spark NLP for Healthcare 2.5.2, with a couple new features and several enhancements in our existing annotators.
This release was mainly dedicated to generate adoption in our AnnotationToolJsonReader, a connector that provide out-of-the-box support for out Annotation Tool and our practices.
Also the ChunkMerge annotator has ben provided with extra functionality to remove entire entity types and to modify some chunk's entity type
We also dedicated some time in finalizing some refactorization in DeIdentification annotator, mainly improving type consistency and case insensitive entity dictionary for obfuscation.
Thanks to the community for all the feedback and suggestions, it's really comfortable to navigate together towards common functional goals that keep us agile in the SotA.

</div><div class="h3-box" markdown="1">

#### New Features

* Brand new IOBTagger Annotator
* NerDL Metrics provides an intuitive DataFrame API to calculate NER metrics at tag (token) and entity (chunk) level

</div><div class="h3-box" markdown="1">

#### Enhancements

* AnnotationToolJsonReader includes parameters for document cleanup, sentence boundaries and tokenizer split chars
* AnnotationToolJsonReader uses the task title if present and uses IOBTagger annotator
* AnnotationToolJsonReader has improved alignment in assertion train set generation by using an `alignTol` parameter as tollerance in chunk char alignment
* DeIdentification refactorization: Improved typing and replacement logic, case insensitive entities for obfuscation
* ChunkMerge Annotator now handles:
 - Drop all chunks for an entity
 - Replace entity name
 - Change entity type for a specific (chunk, entity) pair
 - Drop specific (chunk, entity) pairs
* `caseSensitive` param to EnsembleEntityResolver
* Output logs for AssertionDLApproach loss
* Disambiguator is back with improved dependency management

</div><div class="h3-box" markdown="1">

#### Bugfixes

* Bugfix in python when Annotators shared domain parts across public and internal
* Bugfix in python when ChunkMerge annotator was loaded from disk
* ChunkMerge now weights the token coverage correctly when multiple multi-token entities overlap

</div><div class="h3-box" markdown="1">

### 2.5.0

#### Overview

We are happy to bring you Spark NLP for Healthcare 2.5.0 with new Annotators, Models and Data Readers.
Model composition and iteration is now faster with readers and annotators designed for real world tasks.
We introduce ChunkMerge annotator to combine all CHUNKS extracted by different Entity Extraction Annotators.
We also introduce an Annotation Reader for JSL AI Platform's Annotation Tool.
This release is also the first one to support the models: `ner_large_clinical`, `ner_events_clinical`, `assertion_dl_large`, `chunkresolve_loinc_clinical`, `deidentify_large`
And of course we have fixed some bugs.

</div><div class="h3-box" markdown="1">

#### New Features

* AnnotationToolJsonReader is a new class that imports a JSON from AI Platform's Annotation Tool an generates NER and Assertion training datasets
* ChunkMerge Annotator is a new functionality that merges two columns of CHUNKs handling overlaps with a very straightforward logic: max coverage, max # entities
* ChunkMerge Annotator handles inputs from NerDLModel, RegexMatcher, ContextualParser, TextMatcher
* A DeIdentification pretrained model can now work in 'mask' or 'obfuscate' mode

</div><div class="h3-box" markdown="1">

#### Enhancements

* DeIdentification Annotator has a more consistent API:
    * `mode` param with values ('mask'l'obfuscate') to drive its behavior
    * `dateFormats` param a list of string values to to select which `dateFormats` to obfuscate (and which to just mask)
* DeIdentification Annotator no longer automatically obfuscates dates. Obfuscation is now driven by `mode` and `dateFormats` params
* A DeIdentification pretrained model can now work in 'mask' or 'obfuscate' mode

</div><div class="h3-box" markdown="1">

#### Bugfixes

* DeIdentification Annotator now correctly deduplicates protected entities coming from NER / Regex
* DeIdentification Annotator now indexes chunks correctly after merging them
* AssertionDLApproach Annotator can now be trained with the graph in any folder specified by setting `graphFolder` param
* AssertionDLApproach now has the `setClasses` param setter in Python wrapper
* JVM Memory and Kryo Max Buffer size increased to 32G and 2000M respectively in `sparknlp_jsl.start(secret)` function

</div><div class="h3-box" markdown="1">

### 2.4.6

#### Overview

We release Spark NLP for Healthcare 2.4.6 to fix some minor bugs.

</div><div class="h3-box" markdown="1">

#### Bugfixes

* Updated IDF value calculation to be probabilistic based log[(N - df_t) / df_t + 1] as opposed to log[N / df_t]
* TFIDF cosine distance was being calculated with the rooted norms rather than with the original squared norms
* Validation of label cols is now performed at the beginning of EnsembleEntityResolver
* Environment Variable for License value named jsl.settings.license
* Now DocumentLogRegClassifier can be serialized from Python (bug introduced with the implementation of RecursivePipelines, LazyAnnotator attribute)

</div><div class="h3-box" markdown="1">

### 2.4.5

#### Overview

We are glad to announce Spark NLP for Healthcare 2.4.5. As a new feature we are happy to introduce our new EnsembleEntityResolver which allows our Entity Resolution architecture to scale up in multiple orders of magnitude and handle datasets of millions of records on a sub-log computation increase
We also enhanced our ChunkEntityResolverModel with 5 new distance calculations with weighting-array and aggregation-strategy params that results in more levers to finetune its performance against a given dataset.

</div><div class="h3-box" markdown="1">

#### New Features

* EnsembleEntityResolver consisting of an integrated TFIDF-Logreg classifier in the first layer + Multiple ChunkEntityResolvers in the second layer (one per each class)
* Five (5) new distances calculations for ChunkEntityResolver, namely:
    - Token Based: TFIDF-Cosine, Jaccard, SorensenDice
    - Character Based: JaroWinkler and Levenshtein
* Weight parameter that works as a multiplier for each distance result to be considered during their aggregation
* Three (3) aggregation strategies for the enabled distance in a particular instance, namely: AVERAGE, MAX and MIN

</div><div class="h3-box" markdown="1">

#### Enhancements

* ChunkEntityResolver can now compute distances over all the `neighbours` found and return the metadata just for the best `alternatives` that meet the `threshold`;
before it would calculate them over the neighbours and return them all in the metadata
* ChunkEntityResolver now has an `extramassPenalty` parameter to accoun for penalization of token-length difference in compared strings
* Metadata for the ChunkEntityResolver has been updated accordingly to reflect all new features
* StringDistances class has been included in utils to aid in the calculation and organization of different types of distances for Strings
* HasFeaturesJsl trait has been included to support the serialization of Features including [T] <: AnnotatorModel[T] types

</div><div class="h3-box" markdown="1">

#### Bugfixes

* Frequency calculation for WMD in ChunkEntityResolver has been adjusted to account for real word count representation
* AnnotatorType for DocumentLogRegClassifier has been changed to CATEGORY to align with classifiers in Open Source library

</div><div class="h3-box" markdown="1">

#### Deprecations

* Legacy EntityResolver{Approach, Model} classes have been deprecated in favor of ChunkEntityResolver classes
* ChunkEntityResolverSelector classes has been deprecated in favor of EnsembleEntityResolver

</div><div class="h3-box" markdown="1">

### 2.4.2

#### Overview

We are glad to announce Spark NLP for Healthcare 2.4.2. As a new feature we are happy to introduce our new Disambiguation Annotator,
which will let the users resolve different kind of entities based on Knowledge bases provided in the form of Records in a RocksDB database.
We also enhanced / fixed DocumentLogRegClassifier, ChunkEntityResolverModel and ChunkEntityResolverSelector Annotators.

</div><div class="h3-box" markdown="1">

#### New Features

* Disambiguation Annotator (NerDisambiguator and NerDisambiguatorModel) which accepts annotator types CHUNK and SENTENCE_EMBEDDINGS and
returns DISAMBIGUATION annotator type. This output annotation type includes all the matches in the result and their similarity scores in the metadata.

</div><div class="h3-box" markdown="1">

#### Enhancements

* ChunkEntityResolver Annotator now supports both EUCLIDEAN and COSINE distance for the KNN search and WMD calculation.

</div><div class="h3-box" markdown="1">

#### Bugfixes

* Fixed a bug in DocumentLogRegClassifier Annotator to support its serialization to disk.
* Fixed a bug in ChunkEntityResolverSelector Annotator to group by both SENTENCE and CHUNK at the time of forwarding tokens and embeddings to the lazy annotators.
* Fixed a bug in ChunkEntityResolverModel in which the same exact embeddings was not included in the neighbours.

</div><div class="h3-box" markdown="1">

### 2.4.1

#### Overview

Introducing Spark NLP for Healthcare 2.4.1 after all the feedback we received in the form of issues and suggestions on our different communication channels.
Even though 2.4.0 was very stable, version 2.4.1 is here to address minor bug fixes that we summarize in the following lines.

</div><div class="h3-box" markdown="1">

#### Bugfixes

* Changing the license Spark property key to be "jsl" instead of "sparkjsl" as the latter generates inconsistencies
* Fix the alignment logic for tokens and chunks in the ChunkEntityResolverSelector because when tokens and chunks did not have the same begin-end indexes the resolution was not executed

</div><div class="h3-box" markdown="1">

### 2.4.0

#### Overview

We are glad to announce Spark NLP for Healthcare 2.4.0. This is an important release because of several refactorizations achieved in the core library, plus the introduction of several state of the art algorithms, new features and enhancements.
We have included several architecture and performance improvements, that aim towards making the library more robust in terms of storage handling for Big Data.
In the NLP aspect, we have introduced a ContextualParser, DocumentLogRegClassifier and a ChunkEntityResolverSelector.
These last two Annotators also target performance time and memory consumption by lowering the order of computation and data loaded to memory in each step when designed following a hierarchical pattern.
We have put a big effort on this one, so please enjoy and share your comments. Your words are always welcome through all our different channels.
Thank you very much for your important doubts, bug reports and feedback; they are always welcome and much appreciated.

</div><div class="h3-box" markdown="1">

#### New Features

* BigChunkEntityResolver Annotator: New experimental approach to reduce memory consumption at expense of disk IO.
* ContextualParser Annotator: New entity parser that works based on context parameters defined in a JSON file.
* ChunkEntityResolverSelector Annotator: New AnnotatorModel that takes advantage of the RecursivePipelineModel + LazyAnnotator pattern to annotate with different LazyAnnotators at runtime.
* DocumentLogregClassifier Annotator: New Annotator that provides a wrapped TFIDF Vectorizer + LogReg Classifier for TOKEN AnnotatorTypes (either at Document level or Chunk level)

</div><div class="h3-box" markdown="1">

#### Enhancements

* `normalizedColumn` Param is no longer required in ChunkEntityResolver Annotator (defaults to the `labelCol` Param value).
* ChunkEntityResolverMetadata now has more data to infer whether the match is meaningful or not.

</div><div class="h3-box" markdown="1">

#### Bugfixes

* Fixed a bug on ContextSpellChecker Annotator where unrecognized tokens would cause an exception if not in vocabulary.
* Fixed a bug on ChunkEntityResolver Annotator where undetermined results were coming out of negligible confidence scores for matches.
* Fixed a bug on ChunkEntityResolver Annotator where search would fail if the `neighbours` Param was grater than the number of nodes in the tree. Now it returns up to the number of nodes in the tree.

</div><div class="h3-box" markdown="1">

#### Deprecations

* OCR Moves to its own JSL Spark OCR project.

</div>

#### Infrastructure

* Spark NLP License is now required to utilize the library. Please follow the instructions on the shared email.<|MERGE_RESOLUTION|>--- conflicted
+++ resolved
@@ -25,11 +25,7 @@
 `ner_ade_bioert` (768d Bert embeddings)  
 `ner_ade_clinicalbert` (768d Bert embeddings)  
 `ner_ade_clinical` (200d clinical embeddings)  
-<<<<<<< HEAD
-`ner_ade_healthcare` (100d healthcare embeddings)
-=======
 `ner_ade_healthcare` (100d healthcare embeddings)  
->>>>>>> cd6af5a1
 
 More information and examples [here](https://colab.research.google.com/github/JohnSnowLabs/spark-nlp-workshop/blob/master/tutorials/Certification_Trainings/Healthcare/16.Adverse_Drug_Event_ADE_NER_and_Classifier.ipynb)
 
@@ -39,53 +35,28 @@
 ADE classifier will have two versions in the library, trained with different Bert embeddings:
 
 `classifierdl_ade_bioert` (768d BioBert embeddings)  
-<<<<<<< HEAD
-`classifierdl_adee_clinicalbert` (768d ClinicalBert embeddings)
-=======
 `classifierdl_adee_clinicalbert` (768d ClinicalBert embeddings)  
->>>>>>> cd6af5a1
 
 More information and examples [here](https://colab.research.google.com/github/JohnSnowLabs/spark-nlp-workshop/blob/master/tutorials/Certification_Trainings/Healthcare/16.Adverse_Drug_Event_ADE_NER_and_Classifier.ipynb)
 
 ##### Pipeline
 By combining ADE NER and Classifier, we are releasing a new pretrained clinical pipeline for ADE tasks to save you from building pipelines from scratch. Pretrained pipelines are already fitted using certain annotators and transformers according to various use cases and you can use them as easy as follows:
 ```python
-<<<<<<< HEAD
-pipeline = PretrainedPipeline('explain_clinical_doc_ade', 'en', 'clinical/models')  
-=======
 pipeline = PretrainedPipeline('explain_clinical_doc_ade', 'en', 'clinical/models')
->>>>>>> cd6af5a1
  
 pipeline.annotate('my string')
 ```
 `explain_clinical_doc_ade` is bundled with `ner_ade_clinicalBert`, and `classifierdl_ade_clinicalBert`. It can extract ADE and DRUG clinical entities, and then assign ADE status to a text (`True` means ADE, `False` means not related to ADE).
 
 More information and examples [here](https://colab.research.google.com/github/JohnSnowLabs/spark-nlp-workshop/blob/master/tutorials/Certification_Trainings/Healthcare/11.Pretrained_Clinical_Pipelines.ipynb)
-<<<<<<< HEAD
-=======
-
->>>>>>> cd6af5a1
+
+
 ##### Entity Resolver
 We are releasing the first Entity Resolver for `Athena` (Automated Terminology Harmonization, Extraction and Normalization for Analytics, http://athena.ohdsi.org/) to extract concept ids via standardized medical vocabularies. For now, it only supports `conditions` section and can be used to map the clinical conditions with the corresponding standard terminology and then get the concept ids to store them in various database schemas.
 It is named as `chunkresolve_athena_conditions_healthcare`.
 
 We added slim versions of several clinical NER models that are trained with 100d healthcare word embeddings, which is lighter and smaller in size.
 
-<<<<<<< HEAD
-`ner_healthcare`  
-`assertion_dl_healthcare`  
-`ner_posology_healthcare`  
-`ner_events_healthcare`  
-
-Spark NLP Licensed version has several DL based annotators (modules) such as NerDL, AssertionDL, RelationExtraction and GenericClassifier, and they are all based on Tensorflow (tf) with custom graphs. In order to make the creating and customizing the tf graphs for these models easier for our licensed users, we added a graph builder to the Python side of the library. Now you can customize your graphs and use them in the respected models while training a new DL model.
-
-from sparknlp_jsl.training import tf_graph
-
-tf_graph.build("relation_extraction",build_params={"input_dim": 6000, "output_dim": 3, 'batch_norm':1, "hidden_layers": [300, 200], "hidden_act": "relu", 'hidden_act_l2':1}, model_location=".", model_filename="re_with_BN")
-
-More information and examples [here](https://colab.research.google.com/github/JohnSnowLabs/spark-nlp-workshop/blob/master/tutorials/Certification_Trainings/Healthcare/17.Graph_builder_for_DL_models.ipynb)
-
-=======
 `ner_healthcare`
 `assertion_dl_healthcare`
 `ner_posology_healthcare`
@@ -102,7 +73,6 @@
 More information and examples [here](https://colab.research.google.com/github/JohnSnowLabs/spark-nlp-workshop/blob/master/tutorials/Certification_Trainings/Healthcare/17.Graph_builder_for_DL_models.ipynb)
 
 
->>>>>>> cd6af5a1
 ### 2.6.0
 
 #### Overview
