---
layout: docs
header: true
seotitle: Spark NLP
title: Installation
permalink: /docs/en/install
key: docs-install
modify_date: "2021-08-31"
show_nav: true
sidebar:
    nav: sparknlp
---

## Spark NLP Cheat Sheet

```bash
# Install Spark NLP from PyPI
<<<<<<< HEAD
pip install spark-nlp==3.2.2
=======
pip install spark-nlp==3.3.0
>>>>>>> b1d43f08

# Install Spark NLP from Anacodna/Conda
conda install -c johnsnowlabs spark-nlp

# Load Spark NLP with Spark Shell
<<<<<<< HEAD
spark-shell --packages com.johnsnowlabs.nlp:spark-nlp_2.12:3.2.2

# Load Spark NLP with PySpark
pyspark --packages com.johnsnowlabs.nlp:spark-nlp_2.12:3.2.2

# Load Spark NLP with Spark Submit
spark-submit --packages com.johnsnowlabs.nlp:spark-nlp_2.12:3.2.2

# Load Spark NLP as external JAR after compiling and building Spark NLP by `sbt assembly`
spark-shell --jar spark-nlp-assembly-3.2.2
=======
spark-shell --packages com.johnsnowlabs.nlp:spark-nlp_2.12:3.3.0

# Load Spark NLP with PySpark
pyspark --packages com.johnsnowlabs.nlp:spark-nlp_2.12:3.3.0

# Load Spark NLP with Spark Submit
spark-submit --packages com.johnsnowlabs.nlp:spark-nlp_2.12:3.3.0

# Load Spark NLP as external JAR after compiling and building Spark NLP by `sbt assembly`
spark-shell --jar spark-nlp-assembly-3.3.0
>>>>>>> b1d43f08
```
<div class="h3-box" markdown="1">

## Python

Spark NLP supports Python 3.6.x and 3.7.x if you are using PySpark 2.3.x or 2.4.x and Python 3.8.x if you are using PySpark 3.x.

#### Quick Install

Let's create a new Conda environment to manage all the dependencies there. You can use Python Virtual Environment if you prefer or not have any enviroment.

```bash
$ java -version
# should be Java 8 (Oracle or OpenJDK)
$ conda create -n sparknlp python=3.7 -y
$ conda activate sparknlp
<<<<<<< HEAD
$ pip install spark-nlp==3.2.2 pyspark
=======
$ pip install spark-nlp==3.3.0 pyspark
>>>>>>> b1d43f08
```

Of course you will need to have jupyter installed in your system:

```bash
pip install jupyter
```

Now you should be ready to create a jupyter notebook running from terminal:

```bash
jupyter notebook
```

</div><div class="h3-box" markdown="1">

#### Start Spark NLP Session from python

If you need to manually start SparkSession because you have other configuraations and `sparknlp.start()` is not including them, you can manually start the SparkSession:

```python
spark = SparkSession.builder \
    .appName("Spark NLP")\
    .master("local[4]")\
    .config("spark.driver.memory","16G")\
    .config("spark.driver.maxResultSize", "0") \
    .config("spark.kryoserializer.buffer.max", "2000M")\
<<<<<<< HEAD
    .config("spark.jars.packages", "com.johnsnowlabs.nlp:spark-nlp_2.12:3.2.2")\    
=======
    .config("spark.jars.packages", "com.johnsnowlabs.nlp:spark-nlp_2.12:3.3.0")\    
>>>>>>> b1d43f08
    .getOrCreate()
```

</div><div class="h3-box" markdown="1">

## Scala and Java

#### Maven

Spark NLP supports Scala 2.11.x if you are using Apache Spark 2.3.x or 2.4.x and Scala 2.12.x if you are using Apache Spark 3.0.x or 3.1.x. Our packages are deployed to Maven central. To add any of our packages as a dependency in your application you can follow these coordinates:

**spark-nlp** on Apache Spark 3.x:

```xml
<!-- https://mvnrepository.com/artifact/com.johnsnowlabs.nlp/spark-nlp -->
<dependency>
    <groupId>com.johnsnowlabs.nlp</groupId>
    <artifactId>spark-nlp_2.12</artifactId>
<<<<<<< HEAD
    <version>3.2.2</version>
=======
    <version>3.3.0</version>
>>>>>>> b1d43f08
</dependency>
```

**spark-nlp-gpu:**

```xml
<!-- https://mvnrepository.com/artifact/com.johnsnowlabs.nlp/spark-nlp-gpu -->
<dependency>
    <groupId>com.johnsnowlabs.nlp</groupId>
    <artifactId>spark-nlp-gpu_2.12</artifactId>
<<<<<<< HEAD
    <version>3.2.2</version>
=======
    <version>3.3.0</version>
>>>>>>> b1d43f08
</dependency>
```

**spark-nlp** on Apache Spark 2.4.x:

```xml
<!-- https://mvnrepository.com/artifact/com.johnsnowlabs.nlp/spark-nlp-spark24 -->
<dependency>
    <groupId>com.johnsnowlabs.nlp</groupId>
    <artifactId>spark-nlp-spark24_2.11</artifactId>
<<<<<<< HEAD
    <version>3.2.2</version>
=======
    <version>3.3.0</version>
>>>>>>> b1d43f08
</dependency>
```

**spark-nlp-gpu:**

```xml
<!-- https://mvnrepository.com/artifact/com.johnsnowlabs.nlp/spark-nlp-gpu-spark24 -->
<dependency>
    <groupId>com.johnsnowlabs.nlp</groupId>
    <artifactId>spark-nlp-gpu_2.11</artifactId>
<<<<<<< HEAD
    <version>3.2.2/version>
=======
    <version>3.3.0/version>
>>>>>>> b1d43f08
</dependency>
```

**spark-nlp** on Apache Spark 2.3.x:

```xml
<!-- https://mvnrepository.com/artifact/com.johnsnowlabs.nlp/spark-nlp-spark23 -->
<dependency>
    <groupId>com.johnsnowlabs.nlp</groupId>
    <artifactId>spark-nlp-spark23_2.11</artifactId>
<<<<<<< HEAD
    <version>3.2.2</version>
=======
    <version>3.3.0</version>
>>>>>>> b1d43f08
</dependency>
```

**spark-nlp-gpu:**

```xml
<!-- https://mvnrepository.com/artifact/com.johnsnowlabs.nlp/spark-nlp-gpu-spark23 -->
<dependency>
    <groupId>com.johnsnowlabs.nlp</groupId>
    <artifactId>spark-nlp-gpu-spark23_2.11</artifactId>
<<<<<<< HEAD
    <version>3.2.2</version>
=======
    <version>3.3.0</version>
>>>>>>> b1d43f08
</dependency>
```

</div><div class="h3-box" markdown="1">

#### SBT

**spark-nlp** on Apache Spark 3.x.x:

```sbtshell
// https://mvnrepository.com/artifact/com.johnsnowlabs.nlp/spark-nlp
<<<<<<< HEAD
libraryDependencies += "com.johnsnowlabs.nlp" %% "spark-nlp" % "3.2.2"
=======
libraryDependencies += "com.johnsnowlabs.nlp" %% "spark-nlp" % "3.3.0"
>>>>>>> b1d43f08
```

**spark-nlp-gpu:**

```sbtshell
// https://mvnrepository.com/artifact/com.johnsnowlabs.nlp/spark-nlp-gpu
<<<<<<< HEAD
libraryDependencies += "com.johnsnowlabs.nlp" %% "spark-nlp-gpu" % "3.2.2"
=======
libraryDependencies += "com.johnsnowlabs.nlp" %% "spark-nlp-gpu" % "3.3.0"
>>>>>>> b1d43f08
```

**spark-nlp** on Apache Spark 2.4.x:

```sbtshell
// https://mvnrepository.com/artifact/com.johnsnowlabs.nlp/spark-nlp
<<<<<<< HEAD
libraryDependencies += "com.johnsnowlabs.nlp" %% "spark-nlp-spark24" % "3.2.2"
=======
libraryDependencies += "com.johnsnowlabs.nlp" %% "spark-nlp-spark24" % "3.3.0"
>>>>>>> b1d43f08
```

**spark-nlp-gpu:**

```sbtshell
// https://mvnrepository.com/artifact/com.johnsnowlabs.nlp/spark-nlp-gpu
<<<<<<< HEAD
libraryDependencies += "com.johnsnowlabs.nlp" %% "spark-nlp-gpu-spark24" % "3.2.2"
=======
libraryDependencies += "com.johnsnowlabs.nlp" %% "spark-nlp-gpu-spark24" % "3.3.0"
>>>>>>> b1d43f08
```

**spark-nlp** on Apache Spark 2.3.x:

```sbtshell
// https://mvnrepository.com/artifact/com.johnsnowlabs.nlp/spark-nlp-spark23
<<<<<<< HEAD
libraryDependencies += "com.johnsnowlabs.nlp" %% "spark-nlp-spark23" % "3.2.2"
=======
libraryDependencies += "com.johnsnowlabs.nlp" %% "spark-nlp-spark23" % "3.3.0"
>>>>>>> b1d43f08
```

**spark-nlp-gpu:**

```sbtshell
// https://mvnrepository.com/artifact/com.johnsnowlabs.nlp/spark-nlp-gpu-spark23
<<<<<<< HEAD
libraryDependencies += "com.johnsnowlabs.nlp" %% "spark-nlp-gpu-spark23" % "3.2.2"
=======
libraryDependencies += "com.johnsnowlabs.nlp" %% "spark-nlp-gpu-spark23" % "3.3.0"
>>>>>>> b1d43f08
```

Maven Central: [https://mvnrepository.com/artifact/com.johnsnowlabs.nlp](https://mvnrepository.com/artifact/com.johnsnowlabs.nlp)

</div><div class="h3-box" markdown="1">

## Google Colab Notebook

Google Colab is perhaps the easiest way to get started with spark-nlp. It requires no installation or setup other than having a Google account.

Run the following code in Google Colab notebook and start using spark-nlp right away.

```sh
# This is only to setup PySpark and Spark NLP on Colab
!wget http://setup.johnsnowlabs.com/colab.sh -O - | bash
```

This script comes with the two options to define `pyspark` and `spark-nlp` versions via options:

```sh
# -p is for pyspark
# -s is for spark-nlp
# by default they are set to the latest
<<<<<<< HEAD
!bash colab.sh -p 3.1.2 -s 3.2.2
=======
!bash colab.sh -p 3.1.2 -s 3.3.0
>>>>>>> b1d43f08
```

[Spark NLP quick start on Google Colab](https://colab.research.google.com/github/JohnSnowLabs/spark-nlp-workshop/blob/master/jupyter/quick_start_google_colab.ipynb) is a live demo on Google Colab that performs named entity recognitions and sentiment analysis by using Spark NLP pretrained pipelines.

</div><div class="h3-box" markdown="1">

## Kaggle Kernel

Run the following code in Kaggle Kernel and start using spark-nlp right away.

```sh
# Let's setup Kaggle for Spark NLP and PySpark
!wget http://setup.johnsnowlabs.com/kaggle.sh -O - | bash
```

[Spark NLP quick start on Kaggle Kernel](https://www.kaggle.com/mozzie/spark-nlp-named-entity-recognition) is a live demo on Kaggle Kernel that performs named entity recognitions by using Spark NLP pretrained pipeline.

</div><div class="h3-box" markdown="1">

## Databricks Support

<<<<<<< HEAD
Spark NLP 3.2.2 has been tested and is compatible with the following runtimes:
=======
Spark NLP 3.3.0 has been tested and is compatible with the following runtimes:
>>>>>>> b1d43f08

**CPU:**

- 5.5 LTS
- 5.5 LTS ML
- 6.4
- 6.4 ML
- 7.3
- 7.3 ML
- 7.4
- 7.4 ML
- 7.5
- 7.5 ML
- 7.6
- 7.6 ML
- 8.0
- 8.0 ML
- 8.1
- 8.1 ML
- 8.2
- 8.2 ML
- 8.3
- 8.3 ML
- 8.4
- 8.4 ML


**GPU:**

- 8.1 ML & GPU
- 8.2 ML & GPU
- 8.3 ML & GPU
- 8.4 ML & GPU

NOTE: Spark NLP 3.1.x is based on TensorFlow 2.4.x which is compatible with CUDA11 and cuDNN 8.0.2. The only Databricks runtimes supporting CUDA 11. are 8.1 ML with GPU, 8.2 ML with GPU, and 8.3 ML with GPU.

</div><div class="h3-box" markdown="1">

#### Install Spark NLP on Databricks

1. Create a cluster if you don't have one already

2. On a new cluster or existing one you need to add the following to the `Advanced Options -> Spark` tab:

    ```bash
    spark.kryoserializer.buffer.max 2000M
    spark.serializer org.apache.spark.serializer.KryoSerializer
    ```

3. In `Libraries` tab inside your cluster you need to follow these steps:

    3.1. Install New -> PyPI -> `spark-nlp` -> Install

<<<<<<< HEAD
    3.2. Install New -> Maven -> Coordinates -> `com.johnsnowlabs.nlp:spark-nlp_2.12:3.2.2` -> Install
=======
    3.2. Install New -> Maven -> Coordinates -> `com.johnsnowlabs.nlp:spark-nlp_2.12:3.3.0` -> Install
>>>>>>> b1d43f08

4. Now you can attach your notebook to the cluster and use Spark NLP!

</div><div class="h3-box" markdown="1">

#### Databricks Notebooks

You can view all the Databricks notebooks from this address:

[https://johnsnowlabs.github.io/spark-nlp-workshop/databricks/index.html](https://johnsnowlabs.github.io/spark-nlp-workshop/databricks/index.html)

Note: You can import these notebooks by using their URLs.

</div><div class="h3-box" markdown="1">

## EMR Support

<<<<<<< HEAD
Spark NLP 3.2.2 has been tested and is compatible with the following EMR releases:
=======
Spark NLP 3.3.0 has been tested and is compatible with the following EMR releases:
>>>>>>> b1d43f08

- emr-5.20.0
- emr-5.21.0
- emr-5.21.1
- emr-5.22.0
- emr-5.23.0
- emr-5.24.0
- emr-5.24.1
- emr-5.25.0
- emr-5.26.0
- emr-5.27.0
- emr-5.28.0
- emr-5.29.0
- emr-5.30.0
- emr-5.30.1
- emr-5.31.0
- emr-5.32.0
- emr-6.1.0
- emr-6.2.0
- emr-6.3.0

Full list of [Amazon EMR 5.x releases](https://docs.aws.amazon.com/emr/latest/ReleaseGuide/emr-release-5x.html)
Full list of [Amazon EMR 6.x releases](https://docs.aws.amazon.com/emr/latest/ReleaseGuide/emr-release-6x.html)

<<<<<<< HEAD
NOTE: The EMR 6.0.0 is not supported by Spark NLP 3.2.2
=======
NOTE: The EMR 6.0.0 is not supported by Spark NLP 3.3.0
>>>>>>> b1d43f08

</div><div class="h3-box" markdown="1">

#### How to create EMR cluster via CLI

To lanuch EMR cluster with Apache Spark/PySpark and Spark NLP correctly you need to have bootstrap and software configuration.

A sample of your bootstrap script

```.sh
#!/bin/bash
set -x -e

echo -e 'export PYSPARK_PYTHON=/usr/bin/python3
export HADOOP_CONF_DIR=/etc/hadoop/conf
export SPARK_JARS_DIR=/usr/lib/spark/jars
export SPARK_HOME=/usr/lib/spark' >> $HOME/.bashrc && source $HOME/.bashrc

sudo python3 -m pip install awscli boto spark-nlp

set +x
exit 0

```

A sample of your software configuration in JSON on S3 (must be public access):

```.json
[{
  "Classification": "spark-env",
  "Configurations": [{
    "Classification": "export",
    "Properties": {
      "PYSPARK_PYTHON": "/usr/bin/python3"
    }
  }]
},
{
  "Classification": "spark-defaults",
    "Properties": {
      "spark.yarn.stagingDir": "hdfs:///tmp",
      "spark.yarn.preserve.staging.files": "true",
      "spark.kryoserializer.buffer.max": "2000M",
      "spark.serializer": "org.apache.spark.serializer.KryoSerializer",
      "spark.driver.maxResultSize": "0",
<<<<<<< HEAD
      "spark.jars.packages": "com.johnsnowlabs.nlp:spark-nlp_2.12:3.2.2"
=======
      "spark.jars.packages": "com.johnsnowlabs.nlp:spark-nlp_2.12:3.3.0"
>>>>>>> b1d43f08
    }
}
]

A sample of AWS CLI to launch EMR cluster:

```.sh
aws emr create-cluster \
<<<<<<< HEAD
--name "Spark NLP 3.2.2" \
=======
--name "Spark NLP 3.3.0" \
>>>>>>> b1d43f08
--release-label emr-6.2.0 \
--applications Name=Hadoop Name=Spark Name=Hive \
--instance-type m4.4xlarge \
--instance-count 3 \
--use-default-roles \
--log-uri "s3://<S3_BUCKET>/" \
--bootstrap-actions Path=s3://<S3_BUCKET>/emr-bootstrap.sh,Name=custome \
--configurations "https://<public_access>/sparknlp-config.json" \
--ec2-attributes KeyName=<your_ssh_key>,EmrManagedMasterSecurityGroup=<security_group_with_ssh>,EmrManagedSlaveSecurityGroup=<security_group_with_ssh> \
--profile <aws_profile_credentials>
```

</div><div class="h3-box" markdown="1">

## GCP Dataproc Support

1. Create a cluster if you don't have one already as follows.

At gcloud shell:

```bash
gcloud services enable dataproc.googleapis.com \
  compute.googleapis.com \
  storage-component.googleapis.com \
  bigquery.googleapis.com \
  bigquerystorage.googleapis.com
```

```bash
REGION=<region>
```

```bash
BUCKET_NAME=<bucket_name>
gsutil mb -c standard -l ${REGION} gs://${BUCKET_NAME}
```

```bash
REGION=<region>
ZONE=<zone>
CLUSTER_NAME=<cluster_name>
BUCKET_NAME=<bucket_name>
```

You can set image-version, master-machine-type, worker-machine-type,
master-boot-disk-size, worker-boot-disk-size, num-workers as your needs.
If you use the previous image-version from 2.0, you should also add ANACONDA to optional-components.
And, you should enable gateway.

```bash
gcloud dataproc clusters create ${CLUSTER_NAME} \
  --region=${REGION} \
  --zone=${ZONE} \
  --image-version=2.0 \
  --master-machine-type=n1-standard-4 \
  --worker-machine-type=n1-standard-2 \
  --master-boot-disk-size=128GB \
  --worker-boot-disk-size=128GB \
  --num-workers=2 \
  --bucket=${BUCKET_NAME} \
  --optional-components=JUPYTER \
  --enable-component-gateway \
  --metadata 'PIP_PACKAGES=spark-nlp spark-nlp-display google-cloud-bigquery google-cloud-storage' \
  --initialization-actions gs://goog-dataproc-initialization-actions-${REGION}/python/pip-install.sh
```

2. On an existing one, you need to install spark-nlp and spark-nlp-display packages from PyPI.

3. Now, you can attach your notebook to the cluster and use the Spark NLP!

</div>

## Docker Support

For having Spark NLP, PySpark, Jupyter, and other ML/DL dependencies as a Docker image you can use the following template:

```bash
#Download base image ubuntu 18.04
FROM ubuntu:18.04

ENV NB_USER jovyan
ENV NB_UID 1000
ENV HOME /home/${NB_USER}

ENV PYSPARK_PYTHON=python3
ENV PYSPARK_DRIVER_PYTHON=python3

RUN apt-get update && apt-get install -y \
    tar \
    wget \
    bash \
    rsync \
    gcc \
    libfreetype6-dev \
    libhdf5-serial-dev \
    libpng-dev \
    libzmq3-dev \
    python3 \
    python3-dev \
    python3-pip \
    unzip \
    pkg-config \
    software-properties-common \
    graphviz

RUN adduser --disabled-password \
    --gecos "Default user" \
    --uid ${NB_UID} \
    ${NB_USER}

# Install OpenJDK-8
RUN apt-get update && \
    apt-get install -y openjdk-8-jdk && \
    apt-get install -y ant && \
    apt-get clean;

# Fix certificate issues
RUN apt-get update && \
    apt-get install ca-certificates-java && \
    apt-get clean && \
    update-ca-certificates -f;
# Setup JAVA_HOME -- useful for docker commandline
ENV JAVA_HOME /usr/lib/jvm/java-8-openjdk-amd64/
RUN export JAVA_HOME

RUN echo "export JAVA_HOME=/usr/lib/jvm/java-8-openjdk-amd64/" >> ~/.bashrc

RUN apt-get clean && rm -rf /var/lib/apt/lists/* /tmp/* /var/tmp/*

RUN pip3 install --upgrade pip
# You only need pyspark and spark-nlp paclages to use Spark NLP
# The rest of the PyPI packages are here as examples
RUN pip3 install --no-cache-dir pyspark spark-nlp==3.1.2 notebook==5.* numpy pandas mlflow Keras scikit-spark scikit-learn scipy matplotlib pydot tensorflow==2.4.1 graphviz

# Make sure the contents of our repo are in ${HOME}
RUN mkdir -p /home/jovyan/tutorials
RUN mkdir -p /home/jovyan/jupyter

COPY data ${HOME}/data
COPY jupyter ${HOME}/jupyter
COPY tutorials ${HOME}/tutorials
RUN jupyter notebook --generate-config
COPY jupyter_notebook_config.json /home/jovyan/.jupyter/jupyter_notebook_config.json
USER root
RUN chown -R ${NB_UID} ${HOME}
USER ${NB_USER}

WORKDIR ${HOME}

# Specify the default command to run
CMD ["jupyter", "notebook", "--ip", "0.0.0.0"]
```

Finally, use **jupyter_notebook_config.json** for the password:

```bash
{
  "NotebookApp": {
    "password": "sha1:65adaa6ffb9c:36df1c2086ef294276da703667d1b8ff38f92614"
  }
}
```

</div><div class="h3-box" markdown="1">

## Windows Support

In order to fully take advantage of Spark NLP on Windows (8 or 10), you need to setup/install Apache Spark, Apache Hadoop, and Java correctly by following the following instructions: [https://github.com/JohnSnowLabs/spark-nlp/discussions/1022](https://github.com/JohnSnowLabs/spark-nlp/discussions/1022)

</div><div class="h3-box" markdown="1">

#### How to correctly install Spark NLP on Windows 8 and 10

Follow the below steps:

  1. Download OpenJDK from here: [https://adoptopenjdk.net/?variant=openjdk8&jvmVariant=hotspot](https://adoptopenjdk.net/?variant=openjdk8&jvmVariant=hotspot);
      - Make sure it is 64-bit
      - Make sure you install it in the root **C:\java Windows** .
      - During installation after changing the path, select setting Path

  2. Download winutils and put it in **C:\hadoop\bin** [https://github.com/cdarlint/winutils/blob/master/hadoop-2.7.3/bin/winutils.exe](https://github.com/cdarlint/winutils/blob/master/hadoop-2.7.3/bin/winutils.exe);

  3. Download Anaconda 3.6 from Archive: [https://repo.anaconda.com/archive/Anaconda3-2020.02-Windows-x86_64.exe](https://repo.anaconda.com/archive/Anaconda3-2020.02-Windows-x86_64.exe);

  4. Download Apache Spark 3.1.2 and extract it in **C:\spark**

  5. Set the env for HADOOP_HOME to **C:\hadoop** and SPARK_HOME to **C:\spark**

  6. Set Paths for %HADOOP_HOME%\bin and %SPARK_HOME%\bin

  7. Install C++ [https://www.microsoft.com/en-us/download/confirmation.aspx?id=14632](https://www.microsoft.com/en-us/download/confirmation.aspx?id=14632)

  8. Create **C:\temp** and **C:\temp\hive**

  9. Fix permissions:

- C:\Users\maz>%HADOOP_HOME%\bin\winutils.exe chmod 777 /tmp/hive
- C:\Users\maz>%HADOOP_HOME%\bin\winutils.exe chmod 777 /tmp/

<<<<<<< HEAD
Either create a conda env for python 3.6, install *pyspark==3.1.2 spark-nlp numpy* and use Jupyter/python console, or in the same conda env you can go to spark bin for *pyspark --packages com.johnsnowlabs.nlp:spark-nlp_2.12:3.2.2*.
=======
Either create a conda env for python 3.6, install *pyspark==3.1.2 spark-nlp numpy* and use Jupyter/python console, or in the same conda env you can go to spark bin for *pyspark --packages com.johnsnowlabs.nlp:spark-nlp_2.12:3.3.0*.
>>>>>>> b1d43f08

</div><div class="h3-box" markdown="1">

<img class="image image--xl" src="/assets/images/installation/90126972-c03e5500-dd64-11ea-8285-e4f76aa9e543.jpg" style="width:100%; align:center; box-shadow: 0 3px 6px rgba(0,0,0,0.16), 0 3px 6px rgba(0,0,0,0.23);"/>

<img class="image image--xl" src="/assets/images/installation/90127225-21662880-dd65-11ea-8b98-3a2c26cfa534.jpg" style="width:100%; align:center; box-shadow: 0 3px 6px rgba(0,0,0,0.16), 0 3px 6px rgba(0,0,0,0.23);"/>

<img class="image image--xl" src="/assets/images/installation/90127243-2925cd00-dd65-11ea-9b20-ba3353473a98.jpg" style="width:100%; align:center; box-shadow: 0 3px 6px rgba(0,0,0,0.16), 0 3px 6px rgba(0,0,0,0.23);"/>

<img class="image image--xl" src="/assets/images/installation/90126972-c03e5500-dd64-11ea-8285-e4f76aa9e543.jpg" style="width:100%; align:center; box-shadow: 0 3px 6px rgba(0,0,0,0.16), 0 3px 6px rgba(0,0,0,0.23);"/>

</div><div class="h3-box" markdown="1">

## Offline

Spark NLP library and all the pre-trained models/pipelines can be used entirely offline with no access to the Internet. If you are behind a proxy or a firewall with no access to the Maven repository (to download packages) or/and no access to S3 (to automatically download models and pipelines), you can simply follow the instructions to have Spark NLP without any limitations offline:

- Instead of using the Maven package, you need to load our Fat JAR
- Instead of using PretrainedPipeline for pretrained pipelines or the `.pretrained()` function to download pretrained models, you will need to manually download your pipeline/model from [Models Hub](https://nlp.johnsnowlabs.com/models), extract it, and load it.

Example of `SparkSession` with Fat JAR to have Spark NLP offline:

```python
spark = SparkSession.builder \
    .appName("Spark NLP")\
    .master("local[*]")\
    .config("spark.driver.memory","16G")\
    .config("spark.driver.maxResultSize", "0") \    
    .config("spark.kryoserializer.buffer.max", "2000M")\
<<<<<<< HEAD
    .config("spark.jars", "/tmp/spark-nlp-assembly-3.2.2.jar")\
=======
    .config("spark.jars", "/tmp/spark-nlp-assembly-3.3.0.jar")\
>>>>>>> b1d43f08
    .getOrCreate()
```

- You can download provided Fat JARs from each [release notes](https://github.com/JohnSnowLabs/spark-nlp/releases), please pay attention to pick the one that suits your environment depending on the device (CPU/GPU) and Apache Spark version (2.3.x, 2.4.x, and 3.x)
<<<<<<< HEAD
- If you are local, you can load the Fat JAR from your local FileSystem, however, if you are in a cluster setup you need to put the Fat JAR on a distributed FileSystem such as HDFS, DBFS, S3, etc. (i.e., `hdfs:///tmp/spark-nlp-assembly-3.2.2.jar`)
=======
- If you are local, you can load the Fat JAR from your local FileSystem, however, if you are in a cluster setup you need to put the Fat JAR on a distributed FileSystem such as HDFS, DBFS, S3, etc. (i.e., `hdfs:///tmp/spark-nlp-assembly-3.3.0.jar`)
>>>>>>> b1d43f08

Example of using pretrained Models and Pipelines in offline:

```python
# instead of using pretrained() for online:
# french_pos = PerceptronModel.pretrained("pos_ud_gsd", lang="fr")
# you download this model, extract it, and use .load
french_pos = PerceptronModel.load("/tmp/pos_ud_gsd_fr_2.0.2_2.4_1556531457346/")\
      .setInputCols("document", "token")\
      .setOutputCol("pos")

# example for pipelines
# instead of using PretrainedPipeline
# pipeline = PretrainedPipeline('explain_document_dl', lang='en')
# you download this pipeline, extract it, and use PipelineModel
PipelineModel.load("/tmp/explain_document_dl_en_2.0.2_2.4_1556530585689/")
```

- Since you are downloading and loading models/pipelines manually, this means Spark NLP is not downloading the most recent and compatible models/pipelines for you. Choosing the right model/pipeline is on you
- If you are local, you can load the model/pipeline from your local FileSystem, however, if you are in a cluster setup you need to put the model/pipeline on a distributed FileSystem such as HDFS, DBFS, S3, etc. (i.e., `hdfs:///tmp/explain_document_dl_en_2.0.2_2.4_1556530585689/`)<|MERGE_RESOLUTION|>--- conflicted
+++ resolved
@@ -1,7 +1,6 @@
 ---
 layout: docs
 header: true
-seotitle: Spark NLP
 title: Installation
 permalink: /docs/en/install
 key: docs-install
@@ -15,28 +14,12 @@
 
 ```bash
 # Install Spark NLP from PyPI
-<<<<<<< HEAD
-pip install spark-nlp==3.2.2
-=======
 pip install spark-nlp==3.3.0
->>>>>>> b1d43f08
 
 # Install Spark NLP from Anacodna/Conda
 conda install -c johnsnowlabs spark-nlp
 
 # Load Spark NLP with Spark Shell
-<<<<<<< HEAD
-spark-shell --packages com.johnsnowlabs.nlp:spark-nlp_2.12:3.2.2
-
-# Load Spark NLP with PySpark
-pyspark --packages com.johnsnowlabs.nlp:spark-nlp_2.12:3.2.2
-
-# Load Spark NLP with Spark Submit
-spark-submit --packages com.johnsnowlabs.nlp:spark-nlp_2.12:3.2.2
-
-# Load Spark NLP as external JAR after compiling and building Spark NLP by `sbt assembly`
-spark-shell --jar spark-nlp-assembly-3.2.2
-=======
 spark-shell --packages com.johnsnowlabs.nlp:spark-nlp_2.12:3.3.0
 
 # Load Spark NLP with PySpark
@@ -47,7 +30,6 @@
 
 # Load Spark NLP as external JAR after compiling and building Spark NLP by `sbt assembly`
 spark-shell --jar spark-nlp-assembly-3.3.0
->>>>>>> b1d43f08
 ```
 <div class="h3-box" markdown="1">
 
@@ -64,11 +46,7 @@
 # should be Java 8 (Oracle or OpenJDK)
 $ conda create -n sparknlp python=3.7 -y
 $ conda activate sparknlp
-<<<<<<< HEAD
-$ pip install spark-nlp==3.2.2 pyspark
-=======
 $ pip install spark-nlp==3.3.0 pyspark
->>>>>>> b1d43f08
 ```
 
 Of course you will need to have jupyter installed in your system:
@@ -96,11 +74,7 @@
     .config("spark.driver.memory","16G")\
     .config("spark.driver.maxResultSize", "0") \
     .config("spark.kryoserializer.buffer.max", "2000M")\
-<<<<<<< HEAD
-    .config("spark.jars.packages", "com.johnsnowlabs.nlp:spark-nlp_2.12:3.2.2")\    
-=======
     .config("spark.jars.packages", "com.johnsnowlabs.nlp:spark-nlp_2.12:3.3.0")\    
->>>>>>> b1d43f08
     .getOrCreate()
 ```
 
@@ -119,11 +93,7 @@
 <dependency>
     <groupId>com.johnsnowlabs.nlp</groupId>
     <artifactId>spark-nlp_2.12</artifactId>
-<<<<<<< HEAD
-    <version>3.2.2</version>
-=======
     <version>3.3.0</version>
->>>>>>> b1d43f08
 </dependency>
 ```
 
@@ -134,11 +104,7 @@
 <dependency>
     <groupId>com.johnsnowlabs.nlp</groupId>
     <artifactId>spark-nlp-gpu_2.12</artifactId>
-<<<<<<< HEAD
-    <version>3.2.2</version>
-=======
     <version>3.3.0</version>
->>>>>>> b1d43f08
 </dependency>
 ```
 
@@ -149,11 +115,7 @@
 <dependency>
     <groupId>com.johnsnowlabs.nlp</groupId>
     <artifactId>spark-nlp-spark24_2.11</artifactId>
-<<<<<<< HEAD
-    <version>3.2.2</version>
-=======
     <version>3.3.0</version>
->>>>>>> b1d43f08
 </dependency>
 ```
 
@@ -164,11 +126,7 @@
 <dependency>
     <groupId>com.johnsnowlabs.nlp</groupId>
     <artifactId>spark-nlp-gpu_2.11</artifactId>
-<<<<<<< HEAD
-    <version>3.2.2/version>
-=======
     <version>3.3.0/version>
->>>>>>> b1d43f08
 </dependency>
 ```
 
@@ -179,11 +137,7 @@
 <dependency>
     <groupId>com.johnsnowlabs.nlp</groupId>
     <artifactId>spark-nlp-spark23_2.11</artifactId>
-<<<<<<< HEAD
-    <version>3.2.2</version>
-=======
     <version>3.3.0</version>
->>>>>>> b1d43f08
 </dependency>
 ```
 
@@ -194,11 +148,7 @@
 <dependency>
     <groupId>com.johnsnowlabs.nlp</groupId>
     <artifactId>spark-nlp-gpu-spark23_2.11</artifactId>
-<<<<<<< HEAD
-    <version>3.2.2</version>
-=======
     <version>3.3.0</version>
->>>>>>> b1d43f08
 </dependency>
 ```
 
@@ -210,66 +160,42 @@
 
 ```sbtshell
 // https://mvnrepository.com/artifact/com.johnsnowlabs.nlp/spark-nlp
-<<<<<<< HEAD
-libraryDependencies += "com.johnsnowlabs.nlp" %% "spark-nlp" % "3.2.2"
-=======
 libraryDependencies += "com.johnsnowlabs.nlp" %% "spark-nlp" % "3.3.0"
->>>>>>> b1d43f08
 ```
 
 **spark-nlp-gpu:**
 
 ```sbtshell
 // https://mvnrepository.com/artifact/com.johnsnowlabs.nlp/spark-nlp-gpu
-<<<<<<< HEAD
-libraryDependencies += "com.johnsnowlabs.nlp" %% "spark-nlp-gpu" % "3.2.2"
-=======
 libraryDependencies += "com.johnsnowlabs.nlp" %% "spark-nlp-gpu" % "3.3.0"
->>>>>>> b1d43f08
 ```
 
 **spark-nlp** on Apache Spark 2.4.x:
 
 ```sbtshell
 // https://mvnrepository.com/artifact/com.johnsnowlabs.nlp/spark-nlp
-<<<<<<< HEAD
-libraryDependencies += "com.johnsnowlabs.nlp" %% "spark-nlp-spark24" % "3.2.2"
-=======
 libraryDependencies += "com.johnsnowlabs.nlp" %% "spark-nlp-spark24" % "3.3.0"
->>>>>>> b1d43f08
 ```
 
 **spark-nlp-gpu:**
 
 ```sbtshell
 // https://mvnrepository.com/artifact/com.johnsnowlabs.nlp/spark-nlp-gpu
-<<<<<<< HEAD
-libraryDependencies += "com.johnsnowlabs.nlp" %% "spark-nlp-gpu-spark24" % "3.2.2"
-=======
 libraryDependencies += "com.johnsnowlabs.nlp" %% "spark-nlp-gpu-spark24" % "3.3.0"
->>>>>>> b1d43f08
 ```
 
 **spark-nlp** on Apache Spark 2.3.x:
 
 ```sbtshell
 // https://mvnrepository.com/artifact/com.johnsnowlabs.nlp/spark-nlp-spark23
-<<<<<<< HEAD
-libraryDependencies += "com.johnsnowlabs.nlp" %% "spark-nlp-spark23" % "3.2.2"
-=======
 libraryDependencies += "com.johnsnowlabs.nlp" %% "spark-nlp-spark23" % "3.3.0"
->>>>>>> b1d43f08
 ```
 
 **spark-nlp-gpu:**
 
 ```sbtshell
 // https://mvnrepository.com/artifact/com.johnsnowlabs.nlp/spark-nlp-gpu-spark23
-<<<<<<< HEAD
-libraryDependencies += "com.johnsnowlabs.nlp" %% "spark-nlp-gpu-spark23" % "3.2.2"
-=======
 libraryDependencies += "com.johnsnowlabs.nlp" %% "spark-nlp-gpu-spark23" % "3.3.0"
->>>>>>> b1d43f08
 ```
 
 Maven Central: [https://mvnrepository.com/artifact/com.johnsnowlabs.nlp](https://mvnrepository.com/artifact/com.johnsnowlabs.nlp)
@@ -293,11 +219,7 @@
 # -p is for pyspark
 # -s is for spark-nlp
 # by default they are set to the latest
-<<<<<<< HEAD
-!bash colab.sh -p 3.1.2 -s 3.2.2
-=======
 !bash colab.sh -p 3.1.2 -s 3.3.0
->>>>>>> b1d43f08
 ```
 
 [Spark NLP quick start on Google Colab](https://colab.research.google.com/github/JohnSnowLabs/spark-nlp-workshop/blob/master/jupyter/quick_start_google_colab.ipynb) is a live demo on Google Colab that performs named entity recognitions and sentiment analysis by using Spark NLP pretrained pipelines.
@@ -319,11 +241,7 @@
 
 ## Databricks Support
 
-<<<<<<< HEAD
-Spark NLP 3.2.2 has been tested and is compatible with the following runtimes:
-=======
 Spark NLP 3.3.0 has been tested and is compatible with the following runtimes:
->>>>>>> b1d43f08
 
 **CPU:**
 
@@ -377,11 +295,7 @@
 
     3.1. Install New -> PyPI -> `spark-nlp` -> Install
 
-<<<<<<< HEAD
-    3.2. Install New -> Maven -> Coordinates -> `com.johnsnowlabs.nlp:spark-nlp_2.12:3.2.2` -> Install
-=======
     3.2. Install New -> Maven -> Coordinates -> `com.johnsnowlabs.nlp:spark-nlp_2.12:3.3.0` -> Install
->>>>>>> b1d43f08
 
 4. Now you can attach your notebook to the cluster and use Spark NLP!
 
@@ -399,11 +313,7 @@
 
 ## EMR Support
 
-<<<<<<< HEAD
-Spark NLP 3.2.2 has been tested and is compatible with the following EMR releases:
-=======
 Spark NLP 3.3.0 has been tested and is compatible with the following EMR releases:
->>>>>>> b1d43f08
 
 - emr-5.20.0
 - emr-5.21.0
@@ -428,11 +338,7 @@
 Full list of [Amazon EMR 5.x releases](https://docs.aws.amazon.com/emr/latest/ReleaseGuide/emr-release-5x.html)
 Full list of [Amazon EMR 6.x releases](https://docs.aws.amazon.com/emr/latest/ReleaseGuide/emr-release-6x.html)
 
-<<<<<<< HEAD
-NOTE: The EMR 6.0.0 is not supported by Spark NLP 3.2.2
-=======
 NOTE: The EMR 6.0.0 is not supported by Spark NLP 3.3.0
->>>>>>> b1d43f08
 
 </div><div class="h3-box" markdown="1">
 
@@ -478,11 +384,7 @@
       "spark.kryoserializer.buffer.max": "2000M",
       "spark.serializer": "org.apache.spark.serializer.KryoSerializer",
       "spark.driver.maxResultSize": "0",
-<<<<<<< HEAD
-      "spark.jars.packages": "com.johnsnowlabs.nlp:spark-nlp_2.12:3.2.2"
-=======
       "spark.jars.packages": "com.johnsnowlabs.nlp:spark-nlp_2.12:3.3.0"
->>>>>>> b1d43f08
     }
 }
 ]
@@ -491,11 +393,7 @@
 
 ```.sh
 aws emr create-cluster \
-<<<<<<< HEAD
---name "Spark NLP 3.2.2" \
-=======
 --name "Spark NLP 3.3.0" \
->>>>>>> b1d43f08
 --release-label emr-6.2.0 \
 --applications Name=Hadoop Name=Spark Name=Hive \
 --instance-type m4.4xlarge \
@@ -695,11 +593,7 @@
 - C:\Users\maz>%HADOOP_HOME%\bin\winutils.exe chmod 777 /tmp/hive
 - C:\Users\maz>%HADOOP_HOME%\bin\winutils.exe chmod 777 /tmp/
 
-<<<<<<< HEAD
-Either create a conda env for python 3.6, install *pyspark==3.1.2 spark-nlp numpy* and use Jupyter/python console, or in the same conda env you can go to spark bin for *pyspark --packages com.johnsnowlabs.nlp:spark-nlp_2.12:3.2.2*.
-=======
 Either create a conda env for python 3.6, install *pyspark==3.1.2 spark-nlp numpy* and use Jupyter/python console, or in the same conda env you can go to spark bin for *pyspark --packages com.johnsnowlabs.nlp:spark-nlp_2.12:3.3.0*.
->>>>>>> b1d43f08
 
 </div><div class="h3-box" markdown="1">
 
@@ -729,20 +623,12 @@
     .config("spark.driver.memory","16G")\
     .config("spark.driver.maxResultSize", "0") \    
     .config("spark.kryoserializer.buffer.max", "2000M")\
-<<<<<<< HEAD
-    .config("spark.jars", "/tmp/spark-nlp-assembly-3.2.2.jar")\
-=======
     .config("spark.jars", "/tmp/spark-nlp-assembly-3.3.0.jar")\
->>>>>>> b1d43f08
     .getOrCreate()
 ```
 
 - You can download provided Fat JARs from each [release notes](https://github.com/JohnSnowLabs/spark-nlp/releases), please pay attention to pick the one that suits your environment depending on the device (CPU/GPU) and Apache Spark version (2.3.x, 2.4.x, and 3.x)
-<<<<<<< HEAD
-- If you are local, you can load the Fat JAR from your local FileSystem, however, if you are in a cluster setup you need to put the Fat JAR on a distributed FileSystem such as HDFS, DBFS, S3, etc. (i.e., `hdfs:///tmp/spark-nlp-assembly-3.2.2.jar`)
-=======
 - If you are local, you can load the Fat JAR from your local FileSystem, however, if you are in a cluster setup you need to put the Fat JAR on a distributed FileSystem such as HDFS, DBFS, S3, etc. (i.e., `hdfs:///tmp/spark-nlp-assembly-3.3.0.jar`)
->>>>>>> b1d43f08
 
 Example of using pretrained Models and Pipelines in offline:
 
