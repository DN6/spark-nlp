--- conflicted
+++ resolved
@@ -21,13 +21,10 @@
 
 This script will install `Spark NLP`, `Spark NLP for Healthcare`, `Spark OCR`, `NLU` and `Spark NLP Display` on the specified virtual environment. It will also create a special folder, `./JohnSnowLabs`,  dedicated to all resources necessary for using the libraries.  Under `./JohnSnowLabs/example_notebooks` you will find some ready to use example notebooks that you can use to test the libraries on your data. 
 
-<<<<<<< HEAD
-=======
 For a complete step by step guide on how to install NLP Libraries check the video below:
 <div class="cell cell--12 cell--lg-6 cell--sm-12"><div class="video-item">{%- include extensions/youtube.html id='E-zAkeym06g' -%}<div class="video-descr">Install John Snow Labs NLP Libraries on Ubuntu</div></div></div>
 
 
->>>>>>> 47fff268
 The install script offers several options:
  - `-h`    show brief help
  - `-i`    install mode: create a virtual environment and install the library
@@ -420,8 +417,6 @@
 Or you can set `.master('yarn')`.
 
 
-<<<<<<< HEAD
-=======
 ## Amazon Linux 2 Support
 
 ```bash
@@ -492,7 +487,6 @@
 
 
 
->>>>>>> 47fff268
 ## Get a Spark NLP for Healthcare license 
 
 You can ask for a free trial for Spark NLP for Healthcare [here](https://www.johnsnowlabs.com/install/). This will automatically create a new account for you on [my.JohnSnowLabs.com](https://my.johnsnowlabs.com/). Login in to your new account and from `My Subscriptions` section, you can download your license key as a json file.
