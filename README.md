# Spark NLP

[![Build Status](https://travis-ci.org/JohnSnowLabs/spark-nlp.svg?branch=master)](https://travis-ci.org/JohnSnowLabs/spark-nlp) [![Maven Central](https://maven-badges.herokuapp.com/maven-central/com.johnsnowlabs.nlp/spark-nlp_2.11/badge.svg)](https://search.maven.org/artifact/com.johnsnowlabs.nlp/spark-nlp_2.11) [![PyPI version](https://badge.fury.io/py/spark-nlp.svg)](https://badge.fury.io/py/spark-nlp) [![Anaconda-Cloud](https://anaconda.org/johnsnowlabs/spark-nlp/badges/version.svg)](https://anaconda.org/JohnSnowLabs/spark-nlp) [![License](https://img.shields.io/badge/License-Apache%202.0-brightgreen.svg)](https://github.com/JohnSnowLabs/spark-nlp/blob/master/LICENSE)

John Snow Labs Spark NLP is a natural language processing library built on top of Apache Spark ML. It provides simple, performant & accurate NLP annotations for machine learning pipelines, that scale easily in a distributed environment.

## Project's website

Take a look at our official Spark NLP page: [http://nlp.johnsnowlabs.com/](http://nlp.johnsnowlabs.com/) for user documentation and examples

## Slack community channel

[Join Slack](https://join.slack.com/t/spark-nlp/shared_invite/enQtNjA4MTE2MDI1MDkxLWVjNWUzOGNlODg1Y2FkNGEzNDQ1NDJjMjc3Y2FkOGFmN2Q3ODIyZGVhMzU0NGM3NzRjNDkyZjZlZTQ0YzY1N2I)

## Table of contents

* [Using Spark NLP](#usage)
  * [Apache Spark Support](#apache-spark-support)
  * [Spark Packages](#spark-packages)
  * [Compiled JARs](#compiled-jars)
  * [Scala](#scala)
    * [Maven](#maven)
    * [SBT](#sbt)
  * [Python](#python)
    * [Pip/Conda](#pipconda)
  * [Apache Zeppelin](#apache-zeppelin)
  * [Jupyter Notebook](#jupyter-notebook-python)
  * [Google Colab Notebook](#google-colab-notebook)
  * [S3 Cluster](#s3-cluster)
  * [OCR Module](#ocr-module)
  * [Eval Module](#eval-module)
* [Pipelines & Models](#pipelines-and-models)
  * [Pipelines](#pipelines)
  * [Models](#models)
* [Examples](#examples)  
* [FAQ](#faq)
* [Troubleshooting](#troubleshooting)
* [Aknowledgments](#aknowledgments)
* [Contributing](#contributing)

## Usage

## Apache Spark Support

Spark NLP *2.3.0-rc1* has been built on top of Apache Spark 2.4.3

| Spark NLP   |   Spark 2.3.x         | Spark 2.4    |
|-------------|-------------------------------------|--------------|
| 2.x.x       |YES                                   |YES           |
| 1.8.x       |Partially                            |YES           |
| 1.7.3       |YES                                  |N/A           |
| 1.6.3       |YES                                  |N/A           |
| 1.5.0       |YES                                  |N/A           |

Find out more about `Spark NLP` versions from our [release notes](https://github.com/JohnSnowLabs/spark-nlp/releases).

**Note:** that pre-build Spark NLP is not retrocompatible with older Spark 2.x.x, so models and environments might not work.

If you are still stuck on Spark 2.x.x, you should re-build the library yourself with the desired Apache Spark version. Feel free to use [this assembly jar](https://s3.amazonaws.com/auxdata.johnsnowlabs.com/public/spark-2.3.2-nlp-assembly-1.8.0.jar) for such version.
For OCR module, [this](https://s3.amazonaws.com/auxdata.johnsnowlabs.com/public/spark-2.3.2-nlp-ocr-assembly-1.8.0.jar) is for spark `2.3.x`.


## Spark Packages

### Command line (requires internet connection)

This library has been uploaded to the [spark-packages repository](https://spark-packages.org/package/JohnSnowLabs/spark-nlp).

Benefit of spark-packages is that makes it available for both Scala-Java and Python

To use the most recent version just add the `--packages JohnSnowLabs:spark-nlp:2.3.0-rc1` to you spark command

```sh
spark-shell --packages JohnSnowLabs:spark-nlp:2.3.0-rc1
```

```sh
pyspark --packages JohnSnowLabs:spark-nlp:2.3.0-rc1
```

```sh
spark-submit --packages JohnSnowLabs:spark-nlp:2.3.0-rc1
```

This can also be used to create a SparkSession manually by using the `spark.jars.packages` option in both Python and Scala

## Compiled JARs

### Build from source

#### spark-nlp

* FAT-JAR for CPU

```bash
sbt assembly
```

* FAT-JAR for GPU

```bash
sbt -Dis_gpu=true assembly
```

* Packaging the project

```bash
sbt package
```

#### spark-nlp-ocr

Requires native Tesseract 4.x+ for image based OCR. Does not require Spark NLP to work but highly suggested

* FAT-JAR

```bash
sbt ocr/assembly
```

* Packaging the project

```bash
sbt ocr/package
```

#### spark-nlp-eval

* FAT-JAR for Eval

```bash
sbt evaluation/assembly
```

* Packaging the project

```bash
sbt evaluation/package
```

### Using the jar manually

If for some reason you need to use the JAR, you can either download the Fat JARs provided here or download it from [Maven Central](https://mvnrepository.com/artifact/com.johnsnowlabs.nlp).

To add JARs to spark programs use the `--jars` option:

```sh
spark-shell --jars spark-nlp.jar
```

The preferred way to use the library when running spark programs is using the `--packages` option as specified in the `spark-packages` section.

## Scala

Our package is deployed to maven central. In order to add this package as a dependency in your application:

### Maven

**spark-nlp:**

```xml
<!-- https://mvnrepository.com/artifact/com.johnsnowlabs.nlp/spark-nlp -->
<dependency>
    <groupId>com.johnsnowlabs.nlp</groupId>
    <artifactId>spark-nlp_2.11</artifactId>
    <version>2.3.0-rc1</version>
</dependency>
```

**spark-nlp-gpu:**

```xml
<!-- https://mvnrepository.com/artifact/com.johnsnowlabs.nlp/spark-nlp-gpu -->
<dependency>
    <groupId>com.johnsnowlabs.nlp</groupId>
    <artifactId>spark-nlp-gpu_2.11</artifactId>
    <version>2.2.0</version>
</dependency>
```

**spark-nlp-ocr:**

```xml
<!-- https://mvnrepository.com/artifact/com.johnsnowlabs.nlp/spark-nlp-ocr -->
<dependency>
    <groupId>com.johnsnowlabs.nlp</groupId>
    <artifactId>spark-nlp-ocr_2.11</artifactId>
    <version>2.3.0-rc1</version>
</dependency>
```

**spark-nlp-eval:**

```xml
<!-- https://mvnrepository.com/artifact/com.johnsnowlabs.nlp/spark-nlp-eval -->
<dependency>
    <groupId>com.johnsnowlabs.nlp</groupId>
    <artifactId>spark-nlp-eval_2.11</artifactId>
    <version>2.3.0-rc1</version>
</dependency>
```

**spark-nlp-eval:**

```xml
<!-- https://mvnrepository.com/artifact/com.johnsnowlabs.nlp/spark-nlp-eval -->
<dependency>
    <groupId>com.johnsnowlabs.nlp</groupId>
    <artifactId>spark-nlp-eval_2.11</artifactId>
    <version>2.2.2</version>
</dependency>
```

### SBT

**spark-nlp:**

```sbtshell
// https://mvnrepository.com/artifact/com.johnsnowlabs.nlp/spark-nlp
libraryDependencies += "com.johnsnowlabs.nlp" %% "spark-nlp" % "2.3.0-rc1"
```

**spark-nlp-gpu:**

```sbtshell
// https://mvnrepository.com/artifact/com.johnsnowlabs.nlp/spark-nlp-gpu
libraryDependencies += "com.johnsnowlabs.nlp" %% "spark-nlp-gpu" % "2.2.0"
```

**spark-nlp-ocr:**

```sbtshell
// https://mvnrepository.com/artifact/com.johnsnowlabs.nlp/spark-nlp-ocr
libraryDependencies += "com.johnsnowlabs.nlp" %% "spark-nlp-ocr" % "2.3.0-rc1"
```

**spark-nlp-eval:**

```sbtshell
// https://mvnrepository.com/artifact/com.johnsnowlabs.nlp/spark-nlp-eval
libraryDependencies += "com.johnsnowlabs.nlp" %% "spark-nlp-eval" % "2.3.0-rc1"
```

**spark-nlp-eval:**

```sbtshell
// https://mvnrepository.com/artifact/com.johnsnowlabs.nlp/spark-nlp-eval
libraryDependencies += "com.johnsnowlabs.nlp" %% "spark-nlp-eval" % "2.2.2"
```

Maven Central: [https://mvnrepository.com/artifact/com.johnsnowlabs.nlp](https://mvnrepository.com/artifact/com.johnsnowlabs.nlp)

## Python

### Python without explicit Pyspark installation

### Pip/Conda

If you installed pyspark through pip/conda, you can install `spark-nlp` through the same channel.

Pip:

```bash
pip install spark-nlp==2.3.0.rc1
```

Conda:

```bash
conda install -c johnsnowlabs spark-nlp
```

PyPI [spark-nlp package](https://pypi.org/project/spark-nlp/) / Anaconda [spark-nlp package](https://anaconda.org/JohnSnowLabs/spark-nlp)

Then you'll have to create a SparkSession either from Spark NLP:

```python
import sparknlp

spark = sparknlp.start()
```

or manually:

```python
spark = SparkSession.builder \
    .appName("ner")\
    .master("local[4]")\
    .config("spark.driver.memory","8G")\
    .config("spark.driver.maxResultSize", "2G") \
    .config("spark.jars.packages", "JohnSnowLabs:spark-nlp:2.3.0-rc1")\
    .config("spark.kryoserializer.buffer.max", "500m")\
    .getOrCreate()
```

If using local jars, you can use `spark.jars` instead for a comma delimited jar files. For cluster setups, of course you'll have to put the jars in a reachable location for all driver and executor nodes.

**Quick example:**

```python
import sparknlp
from sparknlp.pretrained import PretrainedPipeline

#create or get Spark Session

spark = sparknlp.start()

sparknlp.version()
spark.version

#download, load, and annotate a text by pre-trained pipeline

pipeline = PretrainedPipeline('recognize_entities_dl', 'en')
result = pipeline.annotate('Harry Potter is a great movie')
```

## Apache Zeppelin

Use either one of the following options

* Add the following Maven Coordinates to the interpreter's library list

```bash
com.johnsnowlabs.nlp:spark-nlp_2.11:2.3.0-rc1
```

* Add path to pre-built jar from [here](#pre-compiled-spark-nlp-and-spark-nlp-ocr) in the interpreter's library list making sure the jar is available to driver path

### Python in Zeppelin

Apart from previous step, install python module through pip

```bash
pip install spark-nlp==2.3.0.rc1
```

Or you can install `spark-nlp` from inside Zeppelin by using Conda:

```bash
python.conda install -c johnsnowlabs spark-nlp
```

Configure Zeppelin properly, use cells with %spark.pyspark or any interpreter name you chose.

Finally, in Zeppelin interpreter settings, make sure you set properly zeppelin.python to the python you want to use and installed the pip library with (e.g. `python3`).

An alternative option would be to set `SPARK_SUBMIT_OPTIONS` (zeppelin-env.sh) and make sure `--packages` is there as shown earlier, since it includes both scala and python side installation.

## Jupyter Notebook (Python)

Easiest way to get this done is by making Jupyter Notebook run using pyspark as follows:

```bash
export SPARK_HOME=/path/to/your/spark/folder
export PYSPARK_PYTHON=python3
export PYSPARK_DRIVER_PYTHON=jupyter
export PYSPARK_DRIVER_PYTHON_OPTS=notebook

pyspark --packages JohnSnowLabs:spark-nlp:2.3.0-rc1
```

Alternatively, you can mix in using `--jars` option for pyspark + `pip install spark-nlp`

If not using pyspark at all, you'll have to run the instructions pointed [here](#python-without-explicit-Pyspark-installation)

## Google Colab Notebook

Google Colab is perhaps the easiest way to get started with spark-nlp. It requires no installation or set up other than having a Google account.

Run the following code in Google Colab notebook and start using spark-nlp right away.

```python
import os

# Install java
! apt-get install -y openjdk-8-jdk-headless -qq > /dev/null
os.environ["JAVA_HOME"] = "/usr/lib/jvm/java-8-openjdk-amd64"
os.environ["PATH"] = os.environ["JAVA_HOME"] + "/bin:" + os.environ["PATH"]
! java -version

# Install pyspark
! pip install --ignore-installed pyspark==2.4.3

# Install Spark NLP
<<<<<<< HEAD
! pip install --ignore-installed spark-nlp==2.2.2
=======
! pip install --ignore-installed spark-nlp==2.3.0-rc1
>>>>>>> 3a4ba163

# Quick SparkSession start
import sparknlp
spark = sparknlp.start(include_ocr=True)

print("Spark NLP version")
sparknlp.version()
print("Apache Spark version")
spark.version
```

[Here](https://colab.research.google.com/github/JohnSnowLabs/spark-nlp-workshop/blob/master/jupyter/quick_start_google_colab.ipynb) is a live demo on Google Colab that performs sentiment analysis and NER using pretrained spark-nlp models.

## S3 Cluster

### With no hadoop configuration

If your distributed storage is S3 and you don't have a standard hadoop configuration (i.e. fs.defaultFS)
You need to specify where in the cluster distributed storage you want to store Spark NLP's tmp files.
First, decide where you want to put your *application.conf* file

```scala
import com.johnsnowlabs.util.ConfigLoader
ConfigLoader.setConfigPath("/somewhere/to/put/application.conf")
```

And then we need to put in such application.conf the following content

```bash
sparknlp {
  settings {
    cluster_tmp_dir = "somewhere in s3n:// path to some folder"
  }
}
```

## OCR Module

To include the OCR submodule in Spark NLP, you will need to add the following to your start up commands:

```basg
--repositories http://repo.spring.io/plugins-release
--packages JohnSnowLabs:spark-nlp:2.3.0-rc1,com.johnsnowlabs.nlp:spark-nlp-ocr_2.11:2.3.0-rc1,javax.media.jai:com.springsource.javax.media.jai.core:1.1.3
```

This way you will download the extra dependencies needed by our OCR submodule. The Python SparkSession equivalent is

```python
spark = SparkSession.builder \
    .master('local[*]') \
    .appName('Spark NLP with OCR') \
    .config("spark.driver.memory", "6g") \
    .config("spark.executor.memory", "6g") \
    .config("spark.jars.repositories", "http://repo.spring.io/plugins-release") \
    .config("spark.jars.packages", "JohnSnowLabs:spark-nlp:2.3.0-rc1,com.johnsnowlabs.nlp:spark-nlp-ocr_2.11:2.3.0-rc1,javax.media.jai:com.springsource.javax.media.jai.core:1.1.3") \
    .getOrCreate()
```

## Eval Module

Evaluation module uses [MLflow](https://mlflow.org/docs/latest/index.html) component to logging metrics.

To configure [MLflow tracking UI](https://mlflow.org/docs/latest/tracking.html) you just need the steps below:

* Install [MLflow](https://mlflow.org/docs/latest/quickstart.html) with Pip

```bash
pip install mlflow
``` 

* Set MLFLOW_TRACKING_URI variable

```bash
export MLFLOW_TRACKING_URI=http://localhost:5000
```

Now to see the results you just need the following steps before using any component from eval module:

* Run MLflow's Tracking UI

```bash
mlflow ui
```

* View it at [http://localhost:5000](http://localhost:5000)

To include the Eval submodule in Spark NLP, you will need to add the following to your start up commands:

```basg
--repositories http://repo.spring.io/plugins-release
--packages JohnSnowLabs:spark-nlp:2.3.0-rc1,com.johnsnowlabs.nlp:spark-nlp-eval_2.11:2.3.0-rc1
```

This way you will download the extra dependencies needed by our Eval submodule. The Python SparkSession equivalent is

```python
spark = SparkSession.builder \
    .master('local[*]') \
    .appName('Spark NLP with Eval') \
    .config("spark.driver.memory", "6g") \
    .config("spark.executor.memory", "6g") \
    .config("spark.jars.repositories", "http://repo.spring.io/plugins-release") \
    .config("spark.jars.packages", "JohnSnowLabs:spark-nlp:2.3.0-rc1,com.johnsnowlabs.nlp:spark-nlp-eval_2.11:2.3.0-rc1") \
    .getOrCreate()
```

## Pipelines and Models

### Pipelines

Spark NLP offers more than `25 pre-trained pipelines` in `4 languages`.

**English pipelines:**

| Pipelines            | Name                   |
| -------------------- | ---------------------- |
| Explain Document ML  | `explain_document_ml`  |
| Explain Document DL | `explain_document_dl`  |
| Explain Document DL Win | `explain_document_dl_noncontrib`  |
| Explain Document DL Fast | `explain_document_dl_fast`  |
| Explain Document DL Fast Win | `explain_document_dl_fast_noncontrib`  |
| Recognize Entities DL | `recognize_entities_dl` |
| Recognize Entities DL Win | `recognize_entities_dl_noncontrib` |
| OntoNotes Entities Small | `onto_recognize_entities_sm` |
| OntoNotes Entities Large | `onto_recognize_entities_lg` |
| Match Datetime | `match_datetime` |
| Match Pattern | `match_pattern` |
| Match Chunk | `match_chunks` |
| Match Phrases | `match_phrases`|
| Clean Stop | `clean_stop`|
| Clean Pattern | `clean_pattern`|
| Clean Slang | `clean_slang`|
| Check Spelling | `check_spelling`|
| Analyze Sentiment | `analyze_sentiment` |
| Dependency Parse | `dependency_parse` |

**Quick example:**

```scala
import com.johnsnowlabs.nlp.pretrained.PretrainedPipeline
import com.johnsnowlabs.nlp.SparkNLP

SparkNLP.version()

val testData = spark.createDataFrame(Seq(
(1, "Google has announced the release of a beta version of the popular TensorFlow machine learning library"),
(2, "Donald John Trump (born June 14, 1946) is the 45th and current president of the United States")
)).toDF("id", "text")

val pipeline = PretrainedPipeline("explain_document_dl", lang="en")

val annotation = pipeline.transform(testData)

annotation.show()
/*
import com.johnsnowlabs.nlp.pretrained.PretrainedPipeline
import com.johnsnowlabs.nlp.SparkNLP
2.0.8
testData: org.apache.spark.sql.DataFrame = [id: int, text: string]
pipeline: com.johnsnowlabs.nlp.pretrained.PretrainedPipeline = PretrainedPipeline(explain_document_dl,en,public/models)
annotation: org.apache.spark.sql.DataFrame = [id: int, text: string ... 10 more fields]
+---+--------------------+--------------------+--------------------+--------------------+--------------------+--------------------+--------------------+--------------------+--------------------+--------------------+--------------------+
| id|                text|            document|               token|            sentence|             checked|               lemma|                stem|                 pos|          embeddings|                 ner|            entities|
+---+--------------------+--------------------+--------------------+--------------------+--------------------+--------------------+--------------------+--------------------+--------------------+--------------------+--------------------+
|  1|Google has announ...|[[document, 0, 10...|[[token, 0, 5, Go...|[[document, 0, 10...|[[token, 0, 5, Go...|[[token, 0, 5, Go...|[[token, 0, 5, go...|[[pos, 0, 5, NNP,...|[[word_embeddings...|[[named_entity, 0...|[[chunk, 0, 5, Go...|
|  2|The Paris metro w...|[[document, 0, 11...|[[token, 0, 2, Th...|[[document, 0, 11...|[[token, 0, 2, Th...|[[token, 0, 2, Th...|[[token, 0, 2, th...|[[pos, 0, 2, DT, ...|[[word_embeddings...|[[named_entity, 0...|[[chunk, 4, 8, Pa...|
+---+--------------------+--------------------+--------------------+--------------------+--------------------+--------------------+--------------------+--------------------+--------------------+--------------------+--------------------+
*/

annotation.select("entities.result").show(false)

/*
+----------------------------------+
|result                            |
+----------------------------------+
|[Google, TensorFlow]              |
|[Donald John Trump, United States]|
+----------------------------------+
*/
```

#### Please check our documentation for full list and example of [pre-trained pipelines](https://nlp.johnsnowlabs.com/docs/en/pipelines)

### Models

Spark NLP offers more than `30 pre-trained models` in `4 languages`.

**English pipelines:**

| Model                                  |   Name     |
|----------------------------------------|------------|
|LemmatizerModel (Lemmatizer)            |  `lemma_antbnc`      |
|PerceptronModel (POS)                   |   `pos_anc`     |
|NerCRFModel (NER with GloVe)            |    `ner_crf`    |
|NerDLModel (NER with GloVe)             |    `ner_dl`    |
|NerDLModel (NER with GloVe)             |    `ner_dl_contrib`    |
|NerDLModel (NER with BERT)| `ner_dl_bert_base_cased`|
|NerDLModel (OntoNotes with GloVe 100d)| `onto_100`|
|NerDLModel (OntoNotes with GloVe 300d)| `onto_300`|
|WordEmbeddings (GloVe) | `glove_100d` |
|BertEmbeddings (base_uncased) | `bert_base_uncased` |
|BertEmbeddings (base_cased) | `bert_base_cased` |
|BertEmbeddings (large_uncased) | `bert_large_uncased` |
|BertEmbeddings (large_cased) | `bert_large_cased` |
|DeepSentenceDetector| `ner_dl_sentence`|
|ContextSpellCheckerModel (Spell Checker)|   `spellcheck_dl`     |
|SymmetricDeleteModel (Spell Checker)    |   `spellcheck_sd`     |
|NorvigSweetingModel (Spell Checker)     |  `spellcheck_norvig`   |
|ViveknSentimentModel (Sentiment)        |    `sentiment_vivekn`    |
|DependencyParser (Dependency)        |    `dependency_conllu`    |
|TypedDependencyParser (Dependency)        |    `dependency_typed_conllu`    |

**Quick online example:**

```python
# load NER model trained by deep learning approach and GloVe word embeddings
ner_dl = NerDLModel.pretrained('ner_dl')
# load NER model trained by deep learning approach and BERT word embeddings
ner_bert = NerDLModel.pretrained('ner_dl_bert')
```

```scala
// load French POS tagger model trained by Universal Dependencies
val french_pos = PerceptronModel.pretrained("pos_ud_gsd", lang="fr")
// load Italain LemmatizerModel
val italian_lemma = LemmatizerModel.pretrained("lemma_dxc", lang="it")
````

**Quick offline example:**

* Loading `PerceptronModel` annotator model inside Spark NLP Pipeline

```scala
val french_pos = PerceptronModel.load("/tmp/pos_ud_gsd_fr_2.0.2_2.4_1556531457346/")
      .setInputCols("document", "token")
      .setOutputCol("pos")
```

#### Please check our documentation for full list and example of [pre-trained models](https://nlp.johnsnowlabs.com/docs/en/models)

## Examples

Need more examples? Check out our dedicated repository to showcase Spark NLP use cases!

[spark-nlp-workshop](https://github.com/JohnSnowLabs/spark-nlp-workshop)

## FAQ

[Check our Articles and FAQ page here](https://nlp.johnsnowlabs.com/articles.html)

## Troubleshooting

### OCR

* Q: I am getting a Java Core Dump when running OCR transformation
  * A: Add `LC_ALL=C` environment variable
  
* Q: Getting `org.apache.pdfbox.filter.MissingImageReaderException: Cannot read JPEG2000 image: Java Advanced Imaging (JAI) Image I/O Tools are not installed` when running an OCR transformation
  * A: `--packages com.github.jai-imageio:jai-imageio-jpeg2000:1.3.0`. This library is non-free thus we can't include it as a Spark NLP dependency by default

## Acknowledgments

### Special community aknowledgments

Thanks in general to the community who have been lately reporting important issues and pull request with bugfixes.
Community has been key in the last releases with feedback in various Spark based environments.

Here a few specific mentions for recurring feedback and slack participation

* [@maziyarpanahi](https://github.com/maziyarpanahi) - For contributing with testing and valuable feedback
* [@easimadi](https://github.com/easimadi) - For contributing with documentation and valuable feedback

## Contributing

We appreciate any sort of contributions:

* ideas
* feedback
* documentation
* bug reports
* nlp training and testing corpora
* development and testing

Clone the repo and submit your pull-requests! Or directly create issues in this repo.

## Contact

nlp@johnsnowlabs.com

## John Snow Labs

[http://johnsnowlabs.com](http://johnsnowlabs.com)<|MERGE_RESOLUTION|>--- conflicted
+++ resolved
@@ -382,11 +382,7 @@
 ! pip install --ignore-installed pyspark==2.4.3
 
 # Install Spark NLP
-<<<<<<< HEAD
-! pip install --ignore-installed spark-nlp==2.2.2
-=======
 ! pip install --ignore-installed spark-nlp==2.3.0-rc1
->>>>>>> 3a4ba163
 
 # Quick SparkSession start
 import sparknlp
