/*
 * Licensed to the Apache Software Foundation (ASF) under one or more
 * contributor license agreements.  See the NOTICE file distributed with
 * this work for additional information regarding copyright ownership.
 * The ASF licenses this file to You under the Apache License, Version 2.0
 * (the "License"); you may not use this file except in compliance with
 * the License.  You may obtain a copy of the License at
 *
 *    http://www.apache.org/licenses/LICENSE-2.0
 *
 * Unless required by applicable law or agreed to in writing, software
 * distributed under the License is distributed on an "AS IS" BASIS,
 * WITHOUT WARRANTIES OR CONDITIONS OF ANY KIND, either express or implied.
 * See the License for the specific language governing permissions and
 * limitations under the License.
 */

package com.johnsnowlabs.nlp.util.io

import com.johnsnowlabs.nlp.annotators.Tokenizer
import com.johnsnowlabs.nlp.annotators.common.{TaggedSentence, TaggedWord}
import com.johnsnowlabs.nlp.util.io.ReadAs._
import com.johnsnowlabs.nlp.{DocumentAssembler, Finisher}

import org.apache.hadoop.fs.{FileSystem, Path}
import org.apache.spark.ml.{Pipeline, PipelineModel}
import org.apache.spark.sql.{DataFrame, Dataset, SparkSession}

import java.io._
import java.net.{URL, URLDecoder}
import java.nio.file.{Files, Paths}
import java.util.jar.JarFile

import scala.collection.mutable.{ArrayBuffer, Map => MMap}
import scala.io.BufferedSource

/**
 * Helper one-place for IO management. Streams, source and external input should be handled from here
 */
object ResourceHelper {

  def getActiveSparkSession: SparkSession =
    SparkSession.getActiveSession.getOrElse(SparkSession.builder()
      .appName("SparkNLP Default Session")
      .master("local[*]")
      .config("spark.driver.memory", "22G")
      .config("spark.driver.maxResultSize", "0")
      .config("spark.serializer", "org.apache.spark.serializer.KryoSerializer")
      .config("spark.kryoserializer.buffer.max", "1000m")
      .getOrCreate()
    )

  lazy val spark: SparkSession = getActiveSparkSession

  /** Structure for a SourceStream coming from compiled content */
  case class SourceStream(resource: String) {
    val path = new Path(resource)
<<<<<<< HEAD
    val fs: FileSystem = FileSystem.get(path.toUri, spark.sparkContext.hadoopConfiguration)
    if (!fs.exists(path))
=======
    val fileSystem: FileSystem = FileSystem.get(path.toUri, spark.sparkContext.hadoopConfiguration)
    if (!fileSystem.exists(path))
>>>>>>> a312d78f
      throw new FileNotFoundException(s"file or folder: $resource not found")
    val pipe: Seq[InputStream] = {
      /** Check whether it exists in file system */
      val files = fileSystem.listFiles(path, true)
      val buffer = ArrayBuffer.empty[InputStream]
      while (files.hasNext) buffer.append(fileSystem.open(files.next().getPath))
      buffer
    }
    val openBuffers: Seq[BufferedSource] = pipe.map(pp => {
      new BufferedSource(pp)("UTF-8")
    })
    val content: Seq[Iterator[String]] = openBuffers.map(c => c.getLines())

    def copyToLocal(prefix: String = "sparknlp_tmp_"): String = {
      if (fileSystem.getScheme == "file")
        return resource

      val files = fileSystem.listFiles(path, false)
      val dst: Path = new Path(Files.createTempDirectory(prefix).toUri)

<<<<<<< HEAD
      if (fs.getScheme == "hdfs") {
=======
      if (fileSystem.getScheme == "hdfs"){
>>>>>>> a312d78f
        while (files.hasNext) {
          fileSystem.copyToLocalFile(files.next.getPath, dst)
        }
      } else {
        while (files.hasNext) {
          fileSystem.copyFromLocalFile(files.next.getPath, dst)
        }
      }

      dst.toString
    }

    def close(): Unit = {
      openBuffers.foreach(_.close())
      pipe.foreach(_.close)
    }
  }

  private def fixTarget(path: String): String = {
    val toSearch = s"^.*target\\${File.separator}.*scala-.*\\${File.separator}.*classes\\${File.separator}"
    if (path.matches(toSearch + ".*")) {
      path.replaceFirst(toSearch, "")
    }
    else {
      path
    }
  }

  def copyToLocal(path: String): String = {
    val resource = SourceStream(path)
    resource.copyToLocal()
  }

  /** NOT thread safe. Do not call from executors. */
  def getResourceStream(path: String): InputStream = {
    if (new File(path).exists())
      new FileInputStream(new File(path))
    else {
      Option(getClass.getResourceAsStream(path))
        .getOrElse {
          Option(getClass.getClassLoader.getResourceAsStream(path))
            .getOrElse(throw new IllegalArgumentException(f"Wrong resource path $path"))
        }
    }
  }

  def getResourceFile(path: String): URL = {
    var dirURL = getClass.getResource(path)

    if (dirURL == null)
      dirURL = getClass.getClassLoader.getResource(path)

    dirURL
  }

  def listResourceDirectory(path: String): Seq[String] = {
    val dirURL = getResourceFile(path)

    if (dirURL != null && dirURL.getProtocol.equals("file") && new File(dirURL.toURI).exists()) {
      /* A file path: easy enough */
      return new File(dirURL.toURI).listFiles.sorted.map(_.getPath).map(fixTarget(_))
    } else if (dirURL == null) {
      /* path not in resources and not in disk */
      throw new FileNotFoundException(path)
    }

    if (dirURL.getProtocol.equals("jar")) {
      /* A JAR path */
      val jarPath = dirURL.getPath.substring(5, dirURL.getPath.indexOf("!")) //strip out only the JAR file
      val jar = new JarFile(URLDecoder.decode(jarPath, "UTF-8"))
      val entries = jar.entries()
      val result = new ArrayBuffer[String]()

      val pathToCheck = path
        .stripPrefix(File.separator.replaceAllLiterally("\\", "/"))
        .stripSuffix(File.separator) +
        File.separator.replaceAllLiterally("\\", "/")

      while (entries.hasMoreElements) {
        val name = entries.nextElement().getName.stripPrefix(File.separator)
        if (name.startsWith(pathToCheck)) { //filter according to the path
          var entry = name.substring(pathToCheck.length())
          val checkSubdir = entry.indexOf("/")
          if (checkSubdir >= 0) {
            // if it is a subdirectory, we just return the directory name
            entry = entry.substring(0, checkSubdir)
          }
          if (entry.nonEmpty) {
            result.append(pathToCheck + entry)
          }
        }
      }
      return result.distinct.sorted
    }

    throw new UnsupportedOperationException(s"Cannot list files for URL $dirURL")
  }

  /**
   * General purpose key value parser from source
   * Currently read only text files
   *
   * @return
   */
  def parseKeyValueText(
                         er: ExternalResource
                       ): Map[String, String] = {
    er.readAs match {
      case TEXT =>
        val sourceStream = SourceStream(er.path)
        val res = sourceStream.content.flatMap(c => c.map(line => {
          val kv = line.split(er.options("delimiter"))
          (kv.head.trim, kv.last.trim)
        })).toMap
        sourceStream.close()
        res
      case SPARK =>
        import spark.implicits._
        val dataset = spark.read.options(er.options).format(er.options("format"))
          .options(er.options)
          .option("delimiter", er.options("delimiter"))
          .load(er.path)
          .toDF("key", "value")
        val keyValueStore = MMap.empty[String, String]
        dataset.as[(String, String)].foreach { kv => keyValueStore(kv._1) = kv._2 }
        keyValueStore.toMap
      case _ =>
        throw new Exception("Unsupported readAs")
    }
  }

  def parseKeyListValues(externalResource: ExternalResource): Map[String, List[String]] = {
    externalResource.readAs match {
      case TEXT =>
        val sourceStream = SourceStream(externalResource.path)
        val res = sourceStream.content.flatMap(c => c.map(line => {
          val keyValues = line.split(externalResource.options("delimiter"))
          (keyValues.head.trim, keyValues.drop(1).toList)
        })).toMap
        sourceStream.close()
        res
    }
  }

  /**
   * General purpose line parser from source
   * Currently read only text files
   *
   * @return
   */
  def parseLines(
                  er: ExternalResource
                ): Array[String] = {
    er.readAs match {
      case TEXT =>
        val sourceStream = SourceStream(er.path)
        val res = sourceStream.content.flatten.toArray
        sourceStream.close()
        res
      case SPARK =>
        import spark.implicits._
        spark.read.options(er.options).format(er.options("format")).load(er.path).as[String].collect
      case _ =>
        throw new Exception("Unsupported readAs")
    }
  }

  /**
   * General purpose line parser from source
   * Currently read only text files
   *
   * @return
   */
  def parseLinesIterator(
                          er: ExternalResource
                        ): Seq[Iterator[String]] = {
    er.readAs match {
      case TEXT =>
        val sourceStream = SourceStream(er.path)
        sourceStream.content
      case _ =>
        throw new Exception("Unsupported readAs")
    }
  }

  /**
   * General purpose tuple parser from source
   * Currently read only text files
   *
   * @return
   */
  def parseTupleText(
                      er: ExternalResource
                    ): Array[(String, String)] = {
    er.readAs match {
      case TEXT =>
        val sourceStream = SourceStream(er.path)
        val res = sourceStream.content.flatMap(c => c.filter(_.nonEmpty).map(line => {
          val kv = line.split(er.options("delimiter")).map(_.trim)
          (kv.head, kv.last)
        })).toArray
        sourceStream.close()
        res
      case SPARK =>
        import spark.implicits._
        val dataset = spark.read.options(er.options).format(er.options("format")).load(er.path)
        val lineStore = spark.sparkContext.collectionAccumulator[String]
        dataset.as[String].foreach(l => lineStore.add(l))
        val result = lineStore.value.toArray.map(line => {
          val kv = line.toString.split(er.options("delimiter")).map(_.trim)
          (kv.head, kv.last)
        })
        lineStore.reset()
        result
      case _ =>
        throw new Exception("Unsupported readAs")
    }
  }

  /**
   * General purpose tuple parser from source
   * Currently read only text files
   *
   * @return
   */
  def parseTupleSentences(
                           er: ExternalResource
                         ): Array[TaggedSentence] = {
    er.readAs match {
      case TEXT =>
        val sourceStream = SourceStream(er.path)
        val result = sourceStream.content.flatMap(c => c.filter(_.nonEmpty).map(line => {
          line.split("\\s+").filter(kv => {
            val s = kv.split(er.options("delimiter").head)
            s.length == 2 && s(0).nonEmpty && s(1).nonEmpty
          }).map(kv => {
            val p = kv.split(er.options("delimiter").head)
            TaggedWord(p(0), p(1))
          })
        })).toArray
        sourceStream.close()
        result.map(TaggedSentence(_))
      case SPARK =>
        import spark.implicits._
        val dataset = spark.read.options(er.options).format(er.options("format")).load(er.path)
        val result = dataset.as[String].filter(_.nonEmpty).map(line => {
          line.split("\\s+").filter(kv => {
            val s = kv.split(er.options("delimiter").head)
            s.length == 2 && s(0).nonEmpty && s(1).nonEmpty
          }).map(kv => {
            val p = kv.split(er.options("delimiter").head)
            TaggedWord(p(0), p(1))
          })
        }).collect
        result.map(TaggedSentence(_))
      case _ =>
        throw new Exception("Unsupported readAs")
    }
  }

  def parseTupleSentencesDS(
                             er: ExternalResource
                           ): Dataset[TaggedSentence] = {
    er.readAs match {
      case SPARK =>
        import spark.implicits._
        val dataset = spark.read.options(er.options).format(er.options("format")).load(er.path)
        val result = dataset.as[String].filter(_.nonEmpty).map(line => {
          line.split("\\s+").filter(kv => {
            val s = kv.split(er.options("delimiter").head)
            s.length == 2 && s(0).nonEmpty && s(1).nonEmpty
          }).map(kv => {
            val p = kv.split(er.options("delimiter").head)
            TaggedWord(p(0), p(1))
          })
        })
        result.map(TaggedSentence(_))
      case _ =>
        throw new Exception("Unsupported readAs. If you're training POS with large dataset, consider PerceptronApproachDistributed")
    }
  }

  /**
   * For multiple values per keys, this optimizer flattens all values for keys to have constant access
   */
  def flattenRevertValuesAsKeys(er: ExternalResource): Map[String, String] = {
    er.readAs match {
      case TEXT =>
        val m: MMap[String, String] = MMap()
        val sourceStream = SourceStream(er.path)
        sourceStream.content.foreach(c => c.foreach(line => {
          val kv = line.split(er.options("keyDelimiter")).map(_.trim)
          if (kv.length > 1) {
            val key = kv(0)
            val values = kv(1).split(er.options("valueDelimiter")).map(_.trim)
            values.foreach(m(_) = key)
          }
        }))
        sourceStream.close()
        m.toMap
      case SPARK =>
        import spark.implicits._
        val dataset = spark.read.options(er.options).format(er.options("format")).load(er.path)
        val valueAsKeys = MMap.empty[String, String]
        dataset.as[String].foreach(line => {
          val kv = line.split(er.options("keyDelimiter")).map(_.trim)
          if (kv.length > 1) {
            val key = kv(0)
            val values = kv(1).split(er.options("valueDelimiter")).map(_.trim)
            values.foreach(v => valueAsKeys(v) = key)
          }
        })
        valueAsKeys.toMap
      case _ =>
        throw new Exception("Unsupported readAs")
    }
  }

  /**
   * General purpose read saved Parquet
   * Currently read only Parquet format
   *
   * @return
   */
  def readParquetSparkDataFrame(
                                 er: ExternalResource
                               ): DataFrame = {
    er.readAs match {
      case SPARK =>
        val dataset = spark.read.options(er.options).format(er.options("format")).load(er.path)
        dataset
      case _ =>
        throw new Exception("Unsupported readAs - only accepts SPARK")
    }
  }

  def getWordCount(externalResource: ExternalResource,
                   wordCount: MMap[String, Long] = MMap.empty[String, Long].withDefaultValue(0),
                   pipeline: Option[PipelineModel] = None
                  ): MMap[String, Long] = {
    externalResource.readAs match {
      case TEXT =>
        val sourceStream = SourceStream(externalResource.path)
        val regex = externalResource.options("tokenPattern").r
        sourceStream.content.foreach(c => c.foreach { line => {
          val words: List[String] = regex.findAllMatchIn(line).map(_.matched).toList
          words.foreach(w =>
            // Creates a Map of frequency words: word -> frequency based on ExternalResource
            wordCount(w) += 1
          )
        }
        })
        sourceStream.close()
        if (wordCount.isEmpty)
          throw new FileNotFoundException("Word count dictionary for spell checker does not exist or is empty")
        wordCount
      case SPARK =>
        import spark.implicits._
        val dataset = spark.read.options(externalResource.options).format(externalResource.options("format"))
          .load(externalResource.path)
        val transformation = {
          if (pipeline.isDefined) {
            pipeline.get.transform(dataset)
          } else {
            val documentAssembler = new DocumentAssembler()
              .setInputCol("value")
            val tokenizer = new Tokenizer()
              .setInputCols("document")
              .setOutputCol("token")
              .setTargetPattern(externalResource.options("tokenPattern"))
            val finisher = new Finisher()
              .setInputCols("token")
              .setOutputCols("finished")
              .setAnnotationSplitSymbol("--")
            new Pipeline()
              .setStages(Array(documentAssembler, tokenizer, finisher))
              .fit(dataset)
              .transform(dataset)
          }
        }
        val wordCount = MMap.empty[String, Long].withDefaultValue(0)
        transformation
          .select("finished").as[String]
          .foreach(text => text.split("--").foreach(t => {
            wordCount(t) += 1
          }))
        wordCount
      case _ => throw new IllegalArgumentException("format not available for word count")
    }
  }

  def getFilesContentBuffer(externalResource: ExternalResource): Seq[Iterator[String]] = {
    externalResource.readAs match {
      case TEXT =>
        SourceStream(externalResource.path).content
      case _ =>
        throw new Exception("Unsupported readAs")
    }
  }

  def listLocalFiles(path: String): List[File] = {
    val fileSystem = FileSystem.get(spark.sparkContext.hadoopConfiguration)
    if (fileSystem.getScheme == "dbfs" || fileSystem.getScheme == "hdfs") {
      val filesPath = Option(new File(path.replace("file:", "")).listFiles())
      val files = filesPath.getOrElse(throw new FileNotFoundException(s"folder: $path not found"))
      return files.toList
    }
    val filesPath = Option(new File(path).listFiles())
    val files = filesPath.getOrElse(throw new FileNotFoundException(s"folder: $path not found"))
    files.toList
  }

  def validFile(path: String): Boolean = {
    val isValid = Files.exists(Paths.get(path))

    if (isValid) {
      isValid
    } else {
      throw new FileNotFoundException(path)
    }

  }

}<|MERGE_RESOLUTION|>--- conflicted
+++ resolved
@@ -55,13 +55,8 @@
   /** Structure for a SourceStream coming from compiled content */
   case class SourceStream(resource: String) {
     val path = new Path(resource)
-<<<<<<< HEAD
-    val fs: FileSystem = FileSystem.get(path.toUri, spark.sparkContext.hadoopConfiguration)
-    if (!fs.exists(path))
-=======
     val fileSystem: FileSystem = FileSystem.get(path.toUri, spark.sparkContext.hadoopConfiguration)
     if (!fileSystem.exists(path))
->>>>>>> a312d78f
       throw new FileNotFoundException(s"file or folder: $resource not found")
     val pipe: Seq[InputStream] = {
       /** Check whether it exists in file system */
@@ -82,11 +77,7 @@
       val files = fileSystem.listFiles(path, false)
       val dst: Path = new Path(Files.createTempDirectory(prefix).toUri)
 
-<<<<<<< HEAD
-      if (fs.getScheme == "hdfs") {
-=======
       if (fileSystem.getScheme == "hdfs"){
->>>>>>> a312d78f
         while (files.hasNext) {
           fileSystem.copyToLocalFile(files.next.getPath, dst)
         }
