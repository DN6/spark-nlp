/*
 * Copyright 2017-2021 John Snow Labs
 *
 * Licensed under the Apache License, Version 2.0 (the "License");
 * you may not use this file except in compliance with the License.
 * You may obtain a copy of the License at
 *
 *    http://www.apache.org/licenses/LICENSE-2.0
 *
 * Unless required by applicable law or agreed to in writing, software
 * distributed under the License is distributed on an "AS IS" BASIS,
 * WITHOUT WARRANTIES OR CONDITIONS OF ANY KIND, either express or implied.
 * See the License for the specific language governing permissions and
 * limitations under the License.
 */

package com.johnsnowlabs.nlp.annotators.tokenizer.wordpiece

import java.text.Normalizer
import com.johnsnowlabs.nlp.annotators.common.{IndexedToken, Sentence}
import scala.collection.mutable

<<<<<<< HEAD
/**
 *
 * @param caseSensitive whether or not content should be case sensitive or not
 * @param hasBeginEnd   whether or not the input sentence has already been tokenized before like in BERT and DistilBERT
 */
private[nlp] class BasicTokenizer(caseSensitive: Boolean = false, hasBeginEnd: Boolean = true) {
=======

private [johnsnowlabs] class BasicTokenizer(caseSensitive: Boolean = false) {
>>>>>>> f4c3cefd

  def isWhitespace(char: Char): Boolean = {
    char == ' ' || char == '\t' || char == '\n' || char == '\r' || Character.isWhitespace(char)
  }

  def isControl(char: Char): Boolean = {
    if (char == '\t' || char == '\n' || char == '\r')
      return false

    Character.isISOControl(char)
  }

  def isToFilter(char: Char): Boolean = {
    val cp = char.toInt
    cp == 0 || cp == 0xfffd || isControl(char)
  }

  def isPunctuation(char: Char): Boolean = {
    val cp = char.toInt
    if ((cp >= 33 && cp <= 47) || (cp >= 58 && cp <= 64) ||
      (cp >= 91 && cp <= 96) || (cp >= 123 && cp <= 126))
      return true

    try {
      val charCategory: String = Character.getName(char.toInt)
      val charCategoryString = charCategory match {
        case x: String => x
        case _ => ""
      }
      charCategoryString.contains("PUNCTUATION")
    }
    catch {
      case _: Exception =>
        false
    }

  }

  def stripAccents(text: String): String = {
    Normalizer.normalize(text, Normalizer.Form.NFD)
      .replaceAll("\\p{InCombiningDiacriticalMarks}+", "")
  }

  def isChinese(char: Char): Boolean = {
    // This defines a "chinese character" as anything in the CJK Unicode block:
    //   https://en.wikipedia.org/wiki/CJK_Unified_Ideographs_(Unicode_block)
    //   https://github.com/google-research/bert/blob/master/tokenization.py

    val c = char.toInt

    (c >= 0x4E00 && c <= 0x9FFF) ||
      (c >= 0x3400 && c <= 0x4DBF) ||
      (c >= 0x20000 && c <= 0x2A6DF) ||
      (c >= 0x2A700 && c <= 0x2B73F) ||
      (c >= 0x2B740 && c <= 0x2B81F) ||
      (c >= 0x2B820 && c <= 0x2CEAF) ||
      (c >= 0xF900 && c <= 0xFAFF) ||
      (c >= 0x2F800 && c <= 0x2FA1F)
  }

  def normalize(text: String): String = {
    val result = stripAccents(text.trim())
      .filter(c => !isToFilter(c))
      .mkString("")

    if (caseSensitive)
      result
    else
      result.toLowerCase
  }

  /**
   *
   * @param sentence input Sentence which can be a full sentence or just a token in type of Sentence
   * @return
   */
  def tokenize(sentence: Sentence): Array[IndexedToken] = {

    val tokens = mutable.ArrayBuffer[IndexedToken]()
    val s = sentence.content

    def append(start: Int, end: Int): Unit = {
      assert(end > start)

      val text = s.substring(start, end)
      val normalized = normalize(text)

      if (normalized.nonEmpty) {
        val token = if (hasBeginEnd)
          IndexedToken(normalized, sentence.start, end - 1 + sentence.start)
        else
          IndexedToken(normalized, start + sentence.start, end - 1 + sentence.start)
        tokens.append(token)
      }
    }

    var i = 0
    while (i < s.length) {
      // 1. Skip whitespaces
      while (i < s.length && isWhitespace(s(i)) && !isPunctuation(s(i)))
        i = i + 1

      // 2. Find Next separator
      var end = i
      while (end < s.length && !isToFilter(s(end)) && !isPunctuation(s(end)) && !isChinese(s(end))
        && !isWhitespace(s(end)))
        end += 1

      // 3. Detect what tokens to add
      if (end > i)
        append(i, end)

      if (end < s.length && (isPunctuation(s(end)) || isChinese(s(end))))
        append(end, end + 1)

      i = end + 1
    }

    tokens.toArray
  }
}
<|MERGE_RESOLUTION|>--- conflicted
+++ resolved
@@ -20,17 +20,12 @@
 import com.johnsnowlabs.nlp.annotators.common.{IndexedToken, Sentence}
 import scala.collection.mutable
 
-<<<<<<< HEAD
 /**
  *
  * @param caseSensitive whether or not content should be case sensitive or not
  * @param hasBeginEnd   whether or not the input sentence has already been tokenized before like in BERT and DistilBERT
  */
-private[nlp] class BasicTokenizer(caseSensitive: Boolean = false, hasBeginEnd: Boolean = true) {
-=======
-
-private [johnsnowlabs] class BasicTokenizer(caseSensitive: Boolean = false) {
->>>>>>> f4c3cefd
+private[johnsnowlabs] class BasicTokenizer(caseSensitive: Boolean = false, hasBeginEnd: Boolean = true) {
 
   def isWhitespace(char: Char): Boolean = {
     char == ' ' || char == '\t' || char == '\n' || char == '\r' || Character.isWhitespace(char)
