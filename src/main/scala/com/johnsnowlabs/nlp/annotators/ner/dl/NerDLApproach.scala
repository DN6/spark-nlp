--- conflicted
+++ resolved
@@ -476,11 +476,7 @@
     )
 
     val graphFile = NerDLApproach.searchForSuitableGraph(labels.size, embeddingsDim, chars.size + 1,
-<<<<<<< HEAD
       get(graphFolder))
-=======
-      get(graphFolder), $(s3BucketName))
->>>>>>> 44904268
 
     val graph = new Graph()
     val graphStream = ResourceHelper.getResourceStream(graphFile)
@@ -588,17 +584,10 @@
 
 
 trait WithGraphResolver {
-<<<<<<< HEAD
   def searchForSuitableGraph(tags: Int, embeddingsNDims: Int, nChars: Int, localGraphPath: Option[String] = None):
   String = {
 
     val files: Seq[String] = getFiles(localGraphPath)
-=======
-  def searchForSuitableGraph(tags: Int, embeddingsNDims: Int, nChars: Int, localGraphPath: Option[String] = None,
-                             bucketName: String = ""): String = {
-
-    val files: Seq[String] = getFiles(localGraphPath, bucketName)
->>>>>>> 44904268
 
     // 1. Filter Graphs by embeddings
     val embeddingsFiltered = files.map { filePath =>
@@ -658,7 +647,6 @@
     throw new IllegalStateException("Code shouldn't pass here")
   }
 
-<<<<<<< HEAD
   private def getFiles(localGraphPath: Option[String]): Seq[String] = {
     var files: Seq[String] = List()
 
@@ -669,15 +657,6 @@
       require(bucketName != "", "S3 bucket name is not define. Please define it with parameter setS3BucketName")
 
       val keyPrefix = localGraphPath.get.substring(("s3://" + bucketName).length + 1)
-=======
-  private def getFiles(localGraphPath: Option[String], bucketName: String): Seq[String] = {
-    var files: Seq[String] = List()
-
-    if (localGraphPath.isDefined && localGraphPath.get.startsWith("s3://")) {
-      require(bucketName != "", "S3 bucket name is not define. Please define it with parameter setS3BucketName")
-
-      val keyPrefix = localGraphPath.get.substring("s3://".length)
->>>>>>> 44904268
       var tmpDirectory = SparkFiles.getRootDirectory()
 
       val awsGateway = new AWSGateway(ConfigLoader.getConfigStringValue(ConfigHelper.accessKeyId),
