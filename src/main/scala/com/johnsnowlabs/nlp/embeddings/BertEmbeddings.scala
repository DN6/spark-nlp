--- conflicted
+++ resolved
@@ -151,14 +151,8 @@
   }
 }
 
-<<<<<<< HEAD
-trait PretrainedBertModel {
-  def pretrained(name: String = "bert_base_cased", lang: String = "en", remoteLoc: String = ResourceDownloader.publicLoc): BertEmbeddings =
-    ResourceDownloader.downloadModel(BertEmbeddings, name, Option(lang), remoteLoc)
-=======
 trait ReadablePretrainedBertModel extends ParamsAndFeaturesReadable[BertEmbeddings] with HasPretrained[BertEmbeddings] {
   override protected val defaultModelName: String = "bert_base_cased"
->>>>>>> 356b6347
 }
 
 trait ReadBertTensorflowModel extends ReadTensorflowModel {
