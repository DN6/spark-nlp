package com.johnsnowlabs.nlp.datasets

import com.johnsnowlabs.nlp.{Annotation, AnnotatorType}
import com.johnsnowlabs.nlp.annotators.common.{IndexedTaggedWord, NerTagged, PosTagged, TaggedSentence}
import com.johnsnowlabs.nlp.util.io.{ExternalResource, ResourceHelper}
import org.apache.spark.sql.{Dataset, SparkSession}

import scala.collection.mutable.ArrayBuffer

case class CoNLL(targetColumn: Int = 3, annotatorType: String) {
  require(annotatorType == AnnotatorType.NAMED_ENTITY || annotatorType == AnnotatorType.POS)

  /*
    Reads Dataset in CoNLL format and pack it into docs
   */
  def readDocs(er: ExternalResource): Seq[(String, Seq[TaggedSentence])] = {
    val lines = ResourceHelper.parseLines(er)

    readLines(lines)
  }

  def readLines(lines: Array[String]): Seq[(String, Seq[TaggedSentence])] = {
    val doc = new StringBuilder()
    val lastSentence = new ArrayBuffer[IndexedTaggedWord]()
    val sentences = new ArrayBuffer[TaggedSentence]()

    def addSentence(): Unit = {
      if (lastSentence.nonEmpty) {
        sentences.append(TaggedSentence(lastSentence.toArray))
        lastSentence.clear()
      }
    }

    val docs = lines
      .flatMap{line =>
        val items = line.split(" ")
        if (items.nonEmpty && items(0) == "-DOCSTART-") {
          addSentence()

          val result = (doc.toString, sentences.toList)
          doc.clear()
          sentences.clear()

          if (result._1.nonEmpty)
            Some(result._1, result._2)
          else
            None
        } else if (items.length <= 1) {
<<<<<<< HEAD
          if (doc.nonEmpty && doc.last != '\n' && lastSentence.length > 0) {
            doc.append("\n\n")
=======
          if (doc.nonEmpty && !doc.endsWith(System.lineSeparator)) {
            doc.append(System.lineSeparator + System.lineSeparator)
>>>>>>> f71e106a
            addSentence()
          }
          None
        } else if (items.length == 4) {
          if (doc.nonEmpty && doc.last != '\n')
            doc.append(" ")

          val begin = doc.length
          doc.append(items(0))
          val end = doc.length - 1
          val tag = items(targetColumn)
          lastSentence.append(IndexedTaggedWord(items(0), tag, begin, end))
          None
        }
        else {
          None
        }
      }

    addSentence()

    val last = if (doc.nonEmpty) Seq((doc.toString, sentences.toList)) else Seq.empty

    docs ++ last
  }

  def pack(sentences: Seq[TaggedSentence]): Seq[Annotation] = {
    if (annotatorType == AnnotatorType.NAMED_ENTITY)
      NerTagged.pack(sentences)
    else
      PosTagged.pack(sentences)
  }

  def readDataset(er: ExternalResource,
                  spark: SparkSession,
                  textColumn: String = "text",
                  labelColumn: String = "label"): Dataset[_] = {

    import spark.implicits._

    readDocs(er).map(p => (p._1, pack(p._2))).toDF(textColumn, labelColumn)
  }

  def readDatasetFromLines(lines: Array[String],
                           spark: SparkSession,
                           textColumn: String = "text",
                           labelColumn: String = "label"): Dataset[_] = {

    import spark.implicits._

    val seq = readLines(lines).map(p => (p._1, pack(p._2)))
    seq.toDF(textColumn, labelColumn)
  }
}<|MERGE_RESOLUTION|>--- conflicted
+++ resolved
@@ -46,17 +46,12 @@
           else
             None
         } else if (items.length <= 1) {
-<<<<<<< HEAD
-          if (doc.nonEmpty && doc.last != '\n' && lastSentence.length > 0) {
-            doc.append("\n\n")
-=======
-          if (doc.nonEmpty && !doc.endsWith(System.lineSeparator)) {
+          if (doc.nonEmpty && !doc.endsWith(System.lineSeparator) && lastSentence.nonEmpty) {
             doc.append(System.lineSeparator + System.lineSeparator)
->>>>>>> f71e106a
-            addSentence()
           }
+          addSentence()
           None
-        } else if (items.length == 4) {
+        } else if (items.length > targetColumn) {
           if (doc.nonEmpty && doc.last != '\n')
             doc.append(" ")
 
