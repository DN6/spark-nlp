package com.johnsnowlabs.nlp

import org.apache.spark.sql.SparkSession

object SparkNLP {

  val currentVersion = "2.5.4"
  val MavenSpark24 = s"com.johnsnowlabs.nlp:spark-nlp_2.11:$currentVersion"
  val MavenGpuSpark24 = s"com.johnsnowlabs.nlp:spark-nlp-gpu_2.11:$currentVersion"
  val MavenSpark23 = s"com.johnsnowlabs.nlp:spark-nlp-spark23_2.11:$currentVersion"
  val MavenGpuSpark23 = s"com.johnsnowlabs.nlp:spark-nlp-gpu-spark23_2.11:$currentVersion"

  def start(gpu:Boolean = false, spark23:Boolean = false): SparkSession = {
    val build = SparkSession.builder()
      .appName("Spark NLP")
      .master("local[*]")
      .config("spark.driver.memory", "16G")
      .config("spark.serializer", "org.apache.spark.serializer.KryoSerializer")
      .config("spark.kryoserializer.buffer.max", "1000M")
      .config("spark.driver.maxResultSize", "0")
<<<<<<< HEAD
    
    if(gpu){
      build.config("spark.jars.packages", "com.johnsnowlabs.nlp:spark-nlp-gpu_2.11:2.5.2")
=======

    if(gpu & spark23){
      build.config("spark.jars.packages", MavenGpuSpark23)
    } else if(spark23){
      build.config("spark.jars.packages", MavenSpark23)
    } else if(gpu){
      build.config("spark.jars.packages", MavenGpuSpark24)
    } else {
      build.config("spark.jars.packages", MavenSpark24)
>>>>>>> d87d4ce1
    }

    build.getOrCreate()
  }

  def version(): String = {
    currentVersion
  }

}<|MERGE_RESOLUTION|>--- conflicted
+++ resolved
@@ -18,11 +18,6 @@
       .config("spark.serializer", "org.apache.spark.serializer.KryoSerializer")
       .config("spark.kryoserializer.buffer.max", "1000M")
       .config("spark.driver.maxResultSize", "0")
-<<<<<<< HEAD
-    
-    if(gpu){
-      build.config("spark.jars.packages", "com.johnsnowlabs.nlp:spark-nlp-gpu_2.11:2.5.2")
-=======
 
     if(gpu & spark23){
       build.config("spark.jars.packages", MavenGpuSpark23)
@@ -32,7 +27,6 @@
       build.config("spark.jars.packages", MavenGpuSpark24)
     } else {
       build.config("spark.jars.packages", MavenSpark24)
->>>>>>> d87d4ce1
     }
 
     build.getOrCreate()
