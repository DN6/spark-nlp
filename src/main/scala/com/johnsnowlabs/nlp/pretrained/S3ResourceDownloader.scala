--- conflicted
+++ resolved
@@ -17,15 +17,7 @@
 
 package com.johnsnowlabs.nlp.pretrained
 
-<<<<<<< HEAD
-import com.amazonaws.auth.AWSCredentials
-import com.amazonaws.regions.RegionUtils
-import com.amazonaws.services.s3.AmazonS3Client
-import com.amazonaws.services.s3.model.GetObjectRequest
-import com.amazonaws.{AmazonServiceException, ClientConfiguration}
-=======
 import com.johnsnowlabs.client.AWSGateway
->>>>>>> a312d78f
 import com.johnsnowlabs.util.{ConfigHelper, ConfigLoader, FileHelper}
 import org.apache.hadoop.fs.Path
 
@@ -52,33 +44,11 @@
     fileSystem.mkdirs(cachePath)
   }
 
-<<<<<<< HEAD
-  /* ToDo AmazonS3Client has been deprecated*/
-  lazy val client: AmazonS3Client = {
-    val regionObj = RegionUtils.getRegion(region)
-
-    val config = new ClientConfiguration()
-    val timeout = ConfigLoader.getConfigIntValue(ConfigHelper.s3SocketTimeout)
-    config.setSocketTimeout(timeout)
-
-    val s3Client = {
-      if (credentials.isDefined) {
-        new AmazonS3Client(credentials.get, config)
-      } else {
-        new AmazonS3Client(config)
-      }
-    }
-
-    s3Client.setRegion(regionObj)
-    s3Client
-  }
-=======
   lazy val awsGateway = new AWSGateway(ConfigLoader.getConfigStringValue(ConfigHelper.accessKeyId),
       ConfigLoader.getConfigStringValue(ConfigHelper.secretAccessKey),
       ConfigLoader.getConfigStringValue(ConfigHelper.awsProfileName),
       region, credentialsType
   )
->>>>>>> a312d78f
 
   def downloadMetadataIfNeed(folder: String): List[ResourceMetadata] = {
     val lastState = repoFolder2Metadata.get(folder)
@@ -114,14 +84,10 @@
         if (!awsGateway.doesS3ObjectExist(bucket, s3FilePath)) {
           None
         } else {
-<<<<<<< HEAD
-          if (!(fileSystem.exists(dstFile) || fileSystem.exists(new Path(splitPath)))) {
-=======
           downloadAndUnzipFile(destinationFile, resource, s3FilePath)
         }
     }
   }
->>>>>>> a312d78f
 
   def downloadAndUnzipFile(destinationFile: Path, resource: ResourceMetadata, s3FilePath: String): Option[String] = {
 
@@ -131,50 +97,17 @@
       val tmpFileName = Files.createTempFile(resource.fileName, "").toString
       val tmpFile = new File(tmpFileName)
 
-<<<<<<< HEAD
-            // 4. Move tmp file to destination
-            fileSystem.moveFromLocalFile(new Path(tmpFile.toString), dstFile)
-=======
       // 2. Download content to tmp file
       awsGateway.getS3Object(bucket, s3FilePath, tmpFile)
       // 3. validate checksum
       if (!resource.checksum.equals(""))
         require(FileHelper.generateChecksum(tmpFileName).equals(resource.checksum), "Checksum validation failed!")
->>>>>>> a312d78f
 
       // 4. Move tmp file to destination
       fileSystem.moveFromLocalFile(new Path(tmpFile.toString), destinationFile)
 
     }
 
-<<<<<<< HEAD
-          // 5. Unzip if needs
-          if (resource.isZipped) {
-            //if not already unzipped
-            if (!fileSystem.exists(new Path(splitPath))) {
-              val zis = new ZipInputStream(fileSystem.open(dstFile))
-              val buf = Array.ofDim[Byte](1024)
-              var entry = zis.getNextEntry
-              require(dstFile.toString.substring(dstFile.toString.length - 4) == ".zip", "Not a zip file.")
-
-              while (entry != null) {
-                if (!entry.isDirectory) {
-                  val entryName = new Path(splitPath, entry.getName)
-                  val outputStream = fileSystem.create(entryName)
-                  var bytesRead = zis.read(buf, 0, 1024)
-                  while (bytesRead > -1) {
-                    outputStream.write(buf, 0, bytesRead)
-                    bytesRead = zis.read(buf, 0, 1024)
-                  }
-                  outputStream.close()
-                }
-                zis.closeEntry()
-                entry = zis.getNextEntry
-              }
-              zis.close()
-              //delete the zip file
-              fileSystem.delete(dstFile, true)
-=======
     // 5. Unzip if needs
     if (resource.isZipped) {
       //if not already unzipped
@@ -192,7 +125,6 @@
             while (bytesRead > -1) {
               outputStream.write(buf, 0, bytesRead)
               bytesRead = zis.read(buf, 0, 1024)
->>>>>>> a312d78f
             }
             outputStream.close()
           }
