--- conflicted
+++ resolved
@@ -1,6 +1,4 @@
 package com.johnsnowlabs.ml.tensorflow
-
-import java.lang.reflect.Modifier
 
 import com.johnsnowlabs.ml.tensorflow.TensorResources.extractFloats
 import com.johnsnowlabs.nlp.annotators.ner.Verbose
@@ -26,17 +24,7 @@
   /* returns the loss associated with the last word, given previous history  */
   def predict(dataset: Array[Array[Int]], cids: Array[Array[Int]], cwids:Array[Array[Int]]) = {
 
-<<<<<<< HEAD
-    val tensors = new TensorResources()
-    val inputTensor = tensors.createTensor(packed)
-
-    tensorflow.getSession.runner
-      .feed(inMemoryInput, inputTensor)
-      .addTarget(testInitOp)
-      .run()
-=======
     val tensors = new TensorResources
->>>>>>> 09c9c37a
 
     val lossWords = tensorflow.getSession.runner
       .feed(dropoutRate, tensors.createTensor(1.0f))
