/*
 * Licensed to the Apache Software Foundation (ASF) under one or more
 * contributor license agreements.  See the NOTICE file distributed with
 * this work for additional information regarding copyright ownership.
 * The ASF licenses this file to You under the Apache License, Version 2.0
 * (the "License"); you may not use this file except in compliance with
 * the License.  You may obtain a copy of the License at
 *
 *    http://www.apache.org/licenses/LICENSE-2.0
 *
 * Unless required by applicable law or agreed to in writing, software
 * distributed under the License is distributed on an "AS IS" BASIS,
 * WITHOUT WARRANTIES OR CONDITIONS OF ANY KIND, either express or implied.
 * See the License for the specific language governing permissions and
 * limitations under the License.
 */

package com.johnsnowlabs.util

import com.johnsnowlabs.nlp.util.io.ResourceHelper
import org.apache.hadoop.fs.FileSystem


object ConfigHelper {

  private lazy val sparkSession = ResourceHelper.spark

  // Configures s3 bucket where pretrained models are stored
  val pretrainedS3BucketKey = "spark.jsl.settings.pretrained.s3_bucket"

  // Configures s3 bucket where community pretrained models are stored
  val pretrainedCommunityS3BucketKey = "spark.jsl.settings.pretrained.s3_community_bucket"

  // Configures s3 path where pretrained models are stored
  val pretrainedS3PathKey = "spark.jsl.settings.pretrained.s3_path"

  // Configures cache folder where to cache pretrained models
  val pretrainedCacheFolder = "spark.jsl.settings.pretrained.cache_folder"

  // Configures log folder where to store annotator logs using OutputHelper
  val annotatorLogFolder = "spark.jsl.settings.annotator.log_folder"

  // Stores credentials for AWS S3 private models
  val awsCredentials = "spark.jsl.settings.pretrained.credentials"
  val accessKeyId: String = awsCredentials + ".access_key_id"
  val secretAccessKey: String = awsCredentials + ".secret_access_key"
  val awsProfileName: String = awsCredentials + ".aws_profile_name"

<<<<<<< HEAD
  val s3SocketTimeout = "spark.jsl.settings.pretrained.s3_socket_timeout"

  val storageTmpDir = "spark.jsl.settings.storage.cluster_tmp_dir"

  val serializationMode = "spark.jsl.settings.annotatorSerializationFormat"
  val useBroadcast = "spark.jsl.settings.useBroadcastForFeatures"

  def getConfigValueOrElse(property: String, defaultValue: String): String = {
    sparkSession.conf.get(property, defaultValue)
  }

  def getFileSystem: FileSystem = {
    FileSystem.get(sparkSession.sparkContext.hadoopConfiguration)
  }

=======
  // Stores info for AWS S3 logging output when training models
  val awsLogCredentials = "spark.jsl.settings.log.credentials"
  val logAccessKeyId: String = awsLogCredentials + ".access_key_id"
  val logSecretAccessKey: String = awsLogCredentials + ".secret_access_key"
  val logAwsProfileName: String = awsLogCredentials + ".aws_profile_name"
  val logS3BucketKey = "spark.jsl.settings.log.s3_bucket"
  val logAwsRegion = "spark.jsl.settings.log.aws.region"

  val s3SocketTimeout = "spark.jsl.settings.pretrained.s3_socket_timeout"

  val storageTmpDir = "spark.jsl.settings.storage.cluster_tmp_dir"

  val serializationMode = "spark.jsl.settings.annotatorSerializationFormat"
  val useBroadcast = "spark.jsl.settings.useBroadcastForFeatures"

  def getConfigValueOrElse(property: String, defaultValue: String): String = {
    sparkSession.conf.get(property, defaultValue)
  }

  def getFileSystem: FileSystem = {
    FileSystem.get(sparkSession.sparkContext.hadoopConfiguration)
  }

>>>>>>> a312d78f
  def getHadoopTmpDir: String = {
    sparkSession.sparkContext.hadoopConfiguration.get("hadoop.tmp.dir")
  }

}<|MERGE_RESOLUTION|>--- conflicted
+++ resolved
@@ -46,23 +46,6 @@
   val secretAccessKey: String = awsCredentials + ".secret_access_key"
   val awsProfileName: String = awsCredentials + ".aws_profile_name"
 
-<<<<<<< HEAD
-  val s3SocketTimeout = "spark.jsl.settings.pretrained.s3_socket_timeout"
-
-  val storageTmpDir = "spark.jsl.settings.storage.cluster_tmp_dir"
-
-  val serializationMode = "spark.jsl.settings.annotatorSerializationFormat"
-  val useBroadcast = "spark.jsl.settings.useBroadcastForFeatures"
-
-  def getConfigValueOrElse(property: String, defaultValue: String): String = {
-    sparkSession.conf.get(property, defaultValue)
-  }
-
-  def getFileSystem: FileSystem = {
-    FileSystem.get(sparkSession.sparkContext.hadoopConfiguration)
-  }
-
-=======
   // Stores info for AWS S3 logging output when training models
   val awsLogCredentials = "spark.jsl.settings.log.credentials"
   val logAccessKeyId: String = awsLogCredentials + ".access_key_id"
@@ -86,7 +69,6 @@
     FileSystem.get(sparkSession.sparkContext.hadoopConfiguration)
   }
 
->>>>>>> a312d78f
   def getHadoopTmpDir: String = {
     sparkSession.sparkContext.hadoopConfiguration.get("hadoop.tmp.dir")
   }
