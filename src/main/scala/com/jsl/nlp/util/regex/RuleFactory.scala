--- conflicted
+++ resolved
@@ -29,11 +29,7 @@
   import TransformStrategy._
   import MatchStrategy._
 
-<<<<<<< HEAD
-  val logger = LoggerFactory.getLogger("RuleFactory")
-=======
   private val logger = Logger(LoggerFactory.getLogger("RuleFactory"))
->>>>>>> 7aca6cf9
 
   /** Rules and SymbolRules are key pieces of regex transformation */
   private var rules: Seq[RegexRule] = Seq()
