--- conflicted
+++ resolved
@@ -1,21 +1,13 @@
 package com.jsl.nlp.annotators
 
 import com.jsl.nlp.{Annotation, Annotator, Document}
-<<<<<<< HEAD
 import org.apache.spark.ml.param.Param
+import org.apache.spark.ml.util.Identifiable
 import org.tartarus.snowball.SnowballStemmer
-=======
-import opennlp.tools.stemmer.PorterStemmer
-import org.apache.spark.ml.util.{DefaultParamsReadable, Identifiable}
->>>>>>> 7aca6cf9
 
 /**
   * Created by alext on 10/23/16.
   */
-<<<<<<< HEAD
-class Stemmer() extends Annotator {
-=======
->>>>>>> 7aca6cf9
 
 /**
   * Hard stemming of words for cut-of into standard word references
@@ -27,6 +19,15 @@
 
   override var requiredAnnotatorTypes = Array(RegexTokenizer.annotatorType)
 
+  private val stemmer: (String => String) = Stemmer.getStemmer($(algorithm))
+
+  val algorithm: Param[String] = new Param(this, "language", "this is the language of the text")
+  setDefault(algorithm, "english")
+
+  def setPattern(value: String): Stemmer = set(algorithm, value)
+
+  def getPattern: String = $(algorithm)
+
   def this() = this(Identifiable.randomUID(Stemmer.annotatorType))
 
   /** one-to-one stem annotation that returns single hard-stem per token */
@@ -34,27 +35,15 @@
                          document: Document, annotations: Seq[Annotation]
   ): Seq[Annotation] =
     annotations.collect {
-<<<<<<< HEAD
-      case token: Annotation if token.aType == RegexTokenizer.aType =>
-        val stem = stemmer(document.text.substring(token.begin, token.end))
-        Annotation(aType, token.begin, token.end, Map(aType -> stem))
+      case tokenAnnotation: Annotation if tokenAnnotation.annotatorType == RegexTokenizer.annotatorType =>
+        val stem = stemmer(document.text.substring(tokenAnnotation.begin, tokenAnnotation.end))
+        Annotation(annotatorType, tokenAnnotation.begin, tokenAnnotation.end, Map(Stemmer.annotatorType -> stem))
     }
 
-  override val requiredAnnotationTypes = Array(RegexTokenizer.aType)
-
-  val algorithm: Param[String] = new Param(this, "language", "this is the language of the text")
-
-  def setPattern(value: String): Stemmer = set(algorithm, value)
-
-  def getPattern: String = $(algorithm)
-
-  setDefault(algorithm, "english")
-
-  private val stemmer: (String => String) = Stemmer.getStemmer($(algorithm))
 }
 
 object Stemmer {
-  val aType = "stem"
+  val annotatorType = "stem"
 
   private def getStemmer(algorithm: String = "english"): (String => String) = {
     val stemmerClass = if (algorithm.indexOf('.') == -1) {
@@ -69,17 +58,4 @@
       stemmer.getCurrent
     }
   }
-=======
-      case tokenAnnotation: Annotation if tokenAnnotation.annotatorType == RegexTokenizer.annotatorType =>
-        val token = document.text.substring(tokenAnnotation.begin, tokenAnnotation.end)
-        val stem = Stemmer.stemmer.stem(token)
-        Annotation(annotatorType, tokenAnnotation.begin, tokenAnnotation.end, Map(token -> stem))
-    }
-
-}
-
-object Stemmer extends DefaultParamsReadable[Stemmer] {
-  val annotatorType = "stem"
-  private val stemmer = new PorterStemmer()
->>>>>>> 7aca6cf9
 }