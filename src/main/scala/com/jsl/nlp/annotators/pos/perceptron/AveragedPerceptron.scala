package com.jsl.nlp.annotators.pos.perceptron

import com.jsl.nlp.annotators.common.TaggedWord
import com.jsl.nlp.annotators.pos.POSModel
import org.slf4j.LoggerFactory

import scala.collection.mutable.{Map => MMap}

/**
  * Created by Saif Addin on 5/16/2017.
  */

/**
  * Specific model for [[PerceptronApproach]]
  * @param tags Holds all unique tags based on training
  * @param taggedWordBook Contains non ambiguous words and their tags
  * @param featuresWeight Contains prediction information based on context frequencies
  * @param lastIteration Contains information on how many iterations have run for weighting
  */
class AveragedPerceptron(
                          tags: Array[String],
                          taggedWordBook: Array[TaggedWord],
                          featuresWeight: MMap[String, MMap[String, Double]],
                          lastIteration: Int = 0
                        ) extends POSModel[List[(String, Int)]] {

<<<<<<< HEAD
  val logger = LoggerFactory.getLogger("PerceptronTraining")
=======
  /**Used for debugging*/
  private val logger = Logger(LoggerFactory.getLogger("PerceptronTraining"))
>>>>>>> 7aca6cf9

  /**How many training iterations ran*/
  private var updateIteration: Int = lastIteration
  /**totals contains scores for words and their possible tags*/
  private val totals: MMap[(String, String), Double] = MMap().withDefaultValue(0.0)
  /**weighting parameter for words and their tags based on how many times passed through*/
  private val timestamps: MMap[(String, String), Double] = MMap().withDefaultValue(0.0)

  override def predict(features: List[(String, Int)]): String = {
    /**
      * scores are used for feature scores, which are all by default 0
      * if a feature has a relevant score, look for all its possible tags and their scores
      * multiply their weights per the times they appear
      * Return highest tag by score
      *
      */
    val scoresByTag = features
      .filter{case (feature, value) => featuresWeight.contains(feature) && value != 0}
      .map{case (feature, value ) =>
        (featuresWeight(feature), value)
      }
      .map{case (tagsWeight, value) =>
        tagsWeight.map{ case (tag, weight) =>
          (tag, value * weight)
        }
      }.aggregate(MMap[String, Double]())(
      (tagsScores, tagScore) => tagScore ++ tagsScores.map{case(tag, score) => (tag, tagScore.getOrElse(tag, 0.0) + score)},
      (pTagScore, cTagScore) => pTagScore.map{case (tag, score) => (tag, cTagScore.getOrElse(tag, 0.0) + score)}
    )
    /**
      * ToDo: Watch it here. Because of missing training corpus, default values are made to make tests pass
      * Secondary sort by tag simply made to match original python behavior
      */
    val res = tags.maxBy{ tag => (scoresByTag.withDefaultValue(0.0)(tag), tag)}
    res
  }

  /**
    * Training level operation
    * once a model was trained, average its weights more in the first iterations
    */
  private[pos] def averageWeights(): Unit = {
    featuresWeight.foreach { case (feature, weights) =>
      featuresWeight.update(feature,
        weights.map { case (tag, weight) =>
          val param = (feature, tag)
          val total = totals(param) + ((updateIteration - timestamps(param)) * weight)
          (tag, total / updateIteration.toDouble)
        }.filter { case (_, total) => total > 0.0 }
      )
    }
  }
  private[nlp] def getUpdateIterations: Int = updateIteration
  private[nlp] def getTagBook: Array[TaggedWord] = taggedWordBook
  private[nlp] def getTags: Array[String] = tags
  def getWeights: Map[String, Map[String, Double]] = featuresWeight.mapValues(_.toMap).toMap
  /**
    * This is model learning tweaking during training, in-place
    * Uses mutable collections since this runs per word, not per iteration
    * Hence, performance is needed, without risk as long as this is a
    * non parallel training running outside spark
    * @return
    */
  def update(truth: String, guess: String, features: Map[String, Int]): Unit = {
    def updateFeature(tag: String, feature: String, weight: Double, value: Double) = {
      val param = (feature, tag)
      /**
        * update totals and timestamps
        */
      totals(param) += ((updateIteration - timestamps(param)) * weight)
      timestamps(param) = updateIteration
      /**
        * update weights
        */
      featuresWeight(feature)(tag) = weight + value
    }
    updateIteration += 1
    /**
      * if prediction was wrong, take all features and for each feature get feature's current tags and their weights
      * congratulate if success and punish for wrong in weight
      */
    if (truth != guess) {
      features.foreach{case (feature, _) =>
        val weights = featuresWeight.getOrElseUpdate(feature, MMap())
        updateFeature(truth, feature, weights.getOrElse(truth, 0.0), 1.0)
        updateFeature(guess, feature, weights.getOrElse(guess, 0.0), -1.0)
      }
    }
  }

}<|MERGE_RESOLUTION|>--- conflicted
+++ resolved
@@ -24,12 +24,8 @@
                           lastIteration: Int = 0
                         ) extends POSModel[List[(String, Int)]] {
 
-<<<<<<< HEAD
-  val logger = LoggerFactory.getLogger("PerceptronTraining")
-=======
   /**Used for debugging*/
-  private val logger = Logger(LoggerFactory.getLogger("PerceptronTraining"))
->>>>>>> 7aca6cf9
+  private val logger = LoggerFactory.getLogger("PerceptronTraining")
 
   /**How many training iterations ran*/
   private var updateIteration: Int = lastIteration
