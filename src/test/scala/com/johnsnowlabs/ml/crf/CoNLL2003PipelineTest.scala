package com.johnsnowlabs.ml.crf

import com.johnsnowlabs.nlp._
import com.johnsnowlabs.nlp.annotators.RegexTokenizer
import com.johnsnowlabs.nlp.annotators.common.Annotated.{NerTaggedSentence, PosTaggedSentence}
import com.johnsnowlabs.nlp.annotators.common.{NerTagged, PosTagged, TaggedSentence}
import com.johnsnowlabs.nlp.annotators.ner.crf.NerCrfApproach
import com.johnsnowlabs.nlp.annotators.pos.perceptron.PerceptronApproach
import com.johnsnowlabs.nlp.annotators.sbd.pragmatic.SentenceDetectorModel
import com.johnsnowlabs.nlp.datasets.CoNLL
<<<<<<< HEAD
import com.johnsnowlabs.nlp.embeddings.WordEmbeddingsFormat
=======
>>>>>>> b43122f6
import org.apache.spark.ml.{Pipeline, PipelineModel, PipelineStage}
import org.apache.spark.sql.DataFrame

import scala.collection.mutable


object CoNLL2003PipelineTest extends App {
  val folder = "./"

  val trainFile = folder + "eng.train"
  val testFileA = folder + "eng.testa"
  val testFileB = folder + "eng.testb"

  val nerReader = CoNLL(annotatorType = AnnotatorType.NAMED_ENTITY)
  val posReader = CoNLL(targetColumn = 1, annotatorType = AnnotatorType.POS)

  def getPosStages(): Array[_ <: PipelineStage] = {
    val documentAssembler = new DocumentAssembler()
      .setInputCol("text")
      .setOutputCol("document")

    val sentenceDetector = new SentenceDetectorModel()
      .setCustomBoundChars(Array("\n\n"))
      .setInputCols(Array("document"))
      .setOutputCol("sentence")

    val tokenizer = new RegexTokenizer()
      .setInputCols(Array("document"))
      .setOutputCol("token")

    val posTagger = new PerceptronApproach()
      .setCorpusPath("anc-pos-corpus/")
      .setNIterations(10)
      .setInputCols("token", "document")
      .setOutputCol("pos")

    Array(documentAssembler,
      sentenceDetector,
      tokenizer,
      posTagger)
  }

  def getNerStages(): Array[_ <: PipelineStage] = {

    val nerTagger = new NerCrfApproach()
      .setInputCols("sentence", "token", "pos")
      .setLabelColumn("label")
      .setDatsetPath("eng.train")
      .setC0(2250000)
      .setRandomSeed(100)
<<<<<<< HEAD
      .setMaxEpochs(14)
=======
      .setMaxEpochs(20)
>>>>>>> b43122f6
      .setOutputCol("ner")
      .setEmbeddingsSource("glove.6B.100d.txt", 100, WordEmbeddingsFormat.Text)

    getPosStages() :+ nerTagger
  }

  def trainPosModel(file: String): PipelineModel = {
    System.out.println("Dataset Reading")
    val time = System.nanoTime()
    val dataset = posReader.readDataset(file, SparkAccessor.spark)
    System.out.println(s"Done, ${(System.nanoTime() - time)/1e9}\n")

    System.out.println("Start fitting")

    val stages = getPosStages()

    val pipeline = new Pipeline()
      .setStages(stages)

    pipeline.fit(dataset)
  }

  def trainNerModel(file: String): PipelineModel = {
    System.out.println("Dataset Reading")
    val time = System.nanoTime()
    val dataset = nerReader.readDataset(file, SparkAccessor.spark)
    System.out.println(s"Done, ${(System.nanoTime() - time)/1e9}\n")

    System.out.println("Start fitting")

    val stages = getNerStages()

    val pipeline = new Pipeline()
      .setStages(stages)

    pipeline.fit(dataset)
  }

  def calcStat(correct: Int, predicted: Int, predictedCorrect: Int): (Float, Float, Float) = {
    // prec = (predicted & correct) / predicted
    // rec = (predicted & correct) / correct
    val prec = predictedCorrect.toFloat / predicted
    val rec = predictedCorrect.toFloat / correct
    val f1 = 2 * prec * rec / (prec + rec)

    (prec, rec, f1)
  }

  def collectNerLabeled(df: DataFrame): Seq[(TextSentenceLabels, NerTaggedSentence)] = {
    NerTagged.collectLabeledInstances(
      df,
      Seq("sentence", "token", "ner"),
      "label"
    )
  }

  def collectPosLabeled(df: DataFrame): Seq[(TextSentenceLabels, PosTaggedSentence)] = {
    PosTagged.collectLabeledInstances(
      df,
      Seq("sentence", "token", "pos"),
      "label"
    )
  }

  def testDataset(file: String,
                  model: PipelineModel,
                  predictedColumn: String = "ner",
                  reader: CoNLL,
                  collect: DataFrame => Seq[(TextSentenceLabels, TaggedSentence)]
                 ): Unit = {
    val started = System.nanoTime()

    val predictedCorrect = mutable.Map[String, Int]()
    val predicted = mutable.Map[String, Int]()
    val correct = mutable.Map[String, Int]()

    val dataset = reader.readDataset(file, SparkAccessor.spark)
    val transformed = model.transform(dataset)

    val sentences = collect(transformed)

    sentences.foreach{
      case (labels, taggedSentence) =>
        labels.labels.zip(taggedSentence.tags).foreach {
          case (label, tag) =>
            correct(label) = correct.getOrElse(label, 0) + 1
            predicted(tag) = predicted.getOrElse(tag, 0) + 1

            if (label == tag)
              predictedCorrect(tag) = predictedCorrect.getOrElse(tag, 0) + 1
        }
    }

    System.out.println(s"time: ${(System.nanoTime() - started)/1e9}")

    val labels = (correct.keys ++ predicted.keys).toSeq.distinct

    val notEmptyLabels = labels.filter(label => label != "O" && label.nonEmpty)

    val totalCorrect = correct.filterKeys(label => notEmptyLabels.contains(label)).values.sum
    val totalPredicted = correct.filterKeys(label => notEmptyLabels.contains(label)).values.sum
    val totalPredictedCorrect = predictedCorrect.filterKeys(label => notEmptyLabels.contains(label)).values.sum
    val (prec, rec, f1) = calcStat(totalCorrect, totalPredicted, totalPredictedCorrect)
    System.out.println(s"Total stat, prec: $prec\t, rec: $rec\t, f1: $f1")

    System.out.println("label\tprec\trec\tf1")

    for (label <- labels) {
      val (prec, rec, f1) = calcStat(
        correct.getOrElse(label, 0),
        predicted.getOrElse(label, 0),
        predictedCorrect.getOrElse(label, 0)
      )

      System.out.println(s"$label\t$prec\t$rec\t$f1")
    }
  }

  def measurePos(): PipelineModel = {
    val model = trainPosModel(trainFile)

    System.out.println("\n\nQuality on train data")
    testDataset(trainFile, model, "pos", posReader, collectPosLabeled)

    System.out.println("\n\nQuality on test A data")
    testDataset(testFileA, model, "pos", posReader, collectPosLabeled)

    System.out.println("\n\nQuality on test B data")
    testDataset(testFileB, model, "pos", posReader, collectPosLabeled)

    model
  }

  def measureNer(): PipelineModel = {
    val model = trainNerModel(trainFile)

    System.out.println("\n\nQuality on train data")
    testDataset(trainFile, model, "ner", nerReader, collectNerLabeled)

    System.out.println("\n\nQuality on test A data")
    testDataset(testFileA, model, "ner", nerReader, collectNerLabeled)

    System.out.println("\n\nQuality on test B data")
    testDataset(testFileB, model, "ner", nerReader, collectNerLabeled)

    model
  }

  val posModel = measurePos()
  posModel.write.overwrite().save("pos_model")

  val nerModel = measureNer()
  nerModel.write.overwrite().save("ner_model")
}<|MERGE_RESOLUTION|>--- conflicted
+++ resolved
@@ -8,10 +8,7 @@
 import com.johnsnowlabs.nlp.annotators.pos.perceptron.PerceptronApproach
 import com.johnsnowlabs.nlp.annotators.sbd.pragmatic.SentenceDetectorModel
 import com.johnsnowlabs.nlp.datasets.CoNLL
-<<<<<<< HEAD
 import com.johnsnowlabs.nlp.embeddings.WordEmbeddingsFormat
-=======
->>>>>>> b43122f6
 import org.apache.spark.ml.{Pipeline, PipelineModel, PipelineStage}
 import org.apache.spark.sql.DataFrame
 
@@ -62,11 +59,7 @@
       .setDatsetPath("eng.train")
       .setC0(2250000)
       .setRandomSeed(100)
-<<<<<<< HEAD
-      .setMaxEpochs(14)
-=======
       .setMaxEpochs(20)
->>>>>>> b43122f6
       .setOutputCol("ner")
       .setEmbeddingsSource("glove.6B.100d.txt", 100, WordEmbeddingsFormat.Text)
 
