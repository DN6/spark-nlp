--- conflicted
+++ resolved
@@ -22,13 +22,8 @@
   }
 
   def buildNerDataset(datasetContent: String): Dataset[Row] = {
-<<<<<<< HEAD
-    val lines = datasetContent.split(System.lineSeparator)
+    val lines = datasetContent.split("\n")
     val data = CoNLL(1)
-=======
-    val lines = datasetContent.split("\n")
-    val data = CoNLL(1, AnnotatorType.NAMED_ENTITY)
->>>>>>> fa734971
       .readDatasetFromLines(lines, SparkAccessor.spark).toDF
     AnnotatorBuilder.withDocumentAssembler(data)
   }
