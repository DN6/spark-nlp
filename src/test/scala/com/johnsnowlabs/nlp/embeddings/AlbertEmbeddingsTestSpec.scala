package com.johnsnowlabs.nlp.embeddings

import com.johnsnowlabs.nlp.annotator._
import com.johnsnowlabs.nlp.base._
import com.johnsnowlabs.nlp.util.io.ResourceHelper
import com.johnsnowlabs.tags.SlowTest
import com.johnsnowlabs.util.Benchmark
import org.apache.spark.ml.Pipeline
import org.apache.spark.sql.functions.size
import org.scalatest._


class AlbertEmbeddingsTestSpec extends FlatSpec {

<<<<<<< HEAD
  "ALBert Embeddings" should "correctly load pretrained model" in {
=======
  "ALBert Embeddings" should "correctly load pretrained model" taggedAs SlowTest in {
>>>>>>> 407871b8

    val smallCorpus = ResourceHelper.spark.read.option("header","true")
      .csv("src/test/resources/embeddings/sentence_embeddings.csv")

    val documentAssembler = new DocumentAssembler()
      .setInputCol("text")
      .setOutputCol("document")

    val sentence = new SentenceDetector()
      .setInputCols("document")
      .setOutputCol("sentence")

    val tokenizer = new Tokenizer()
      .setInputCols(Array("sentence"))
      .setOutputCol("token")

    val embeddings = AlbertEmbeddings.pretrained()
      .setInputCols("sentence", "token")
      .setOutputCol("embeddings")

    val pipeline = new Pipeline()
      .setStages(Array(
        documentAssembler,
        sentence,
        tokenizer,
        embeddings
      ))

    val pipelineDF = pipeline.fit(smallCorpus).transform(smallCorpus)
    pipelineDF.select("token.result").show(1, false)
    pipelineDF.select("embeddings.result").show(1, false)
    pipelineDF.select("embeddings.metadata").show(1, false)
    pipelineDF.select("embeddings.embeddings").show(1, truncate = 300)
    pipelineDF.select(size(pipelineDF("embeddings.embeddings")).as("embeddings_size")).show(1)
    Benchmark.time("Time to save BertEmbeddings results") {
      pipelineDF.select("embeddings").write.mode("overwrite").parquet("./tmp_albert_embeddings")
    }

  }

}<|MERGE_RESOLUTION|>--- conflicted
+++ resolved
@@ -12,11 +12,7 @@
 
 class AlbertEmbeddingsTestSpec extends FlatSpec {
 
-<<<<<<< HEAD
-  "ALBert Embeddings" should "correctly load pretrained model" in {
-=======
   "ALBert Embeddings" should "correctly load pretrained model" taggedAs SlowTest in {
->>>>>>> 407871b8
 
     val smallCorpus = ResourceHelper.spark.read.option("header","true")
       .csv("src/test/resources/embeddings/sentence_embeddings.csv")
