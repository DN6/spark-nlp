--- conflicted
+++ resolved
@@ -6,15 +6,10 @@
 import com.jsl.nlp.annotators.pos.perceptron.PerceptronApproach
 import com.jsl.nlp.annotators.sbd.SentenceDetector
 import com.jsl.nlp.annotators.sbd.pragmatic.PragmaticApproach
-<<<<<<< HEAD
 import com.jsl.nlp.clinical.negex.NegexTagger
-import com.jsl.nlp.util.ResourceHelper
-import com.jsl.nlp.util.regex.RegexRule
-=======
 import com.jsl.nlp.annotators.sda.SentimentDetector
 import com.jsl.nlp.annotators.sda.pragmatic.PragmaticScorer
 import com.jsl.nlp.util.io.ResourceHelper
->>>>>>> 7aca6cf9
 import org.apache.spark.sql.{Dataset, Row}
 import org.scalatest._
 
@@ -97,17 +92,6 @@
     dateMatcher.transform(dataset)
   }
 
-<<<<<<< HEAD
-  def withNERTagger(dataset: Dataset[Row]): Dataset[Row] = {
-    val nerTagger = new NERTagger().setDocumentCol("document").setLanguage("person")
-    nerTagger.transform(withFullPragmaticSentenceDetector(withTokenizer(dataset)))
-  }
-
-  def withNegexTagger(dataset: Dataset[Row]): Dataset[Row] = {
-    val negexTagger = new NegexTagger()
-      .setDocumentCol("document")
-    negexTagger.transform(withFullPragmaticSentenceDetector(dataset))
-=======
   def withLemmaTaggedSentences(dataset: Dataset[Row]): Dataset[Row] = {
     withFullLemmatizer(withFullPOSTagger(dataset))
   }
@@ -118,7 +102,17 @@
       .setModel(new PragmaticScorer(ResourceHelper.retrieveSentimentDict))
       .setDocumentCol("document")
     sentimentDetector.transform(withFullPOSTagger(withFullLemmatizer(dataset)))
->>>>>>> 7aca6cf9
+  }
+
+  def withNERTagger(dataset: Dataset[Row]): Dataset[Row] = {
+    val nerTagger = new NERTagger().setDocumentCol("document").setLanguage("person")
+    nerTagger.transform(withFullPragmaticSentenceDetector(withTokenizer(dataset)))
+  }
+
+  def withNegexTagger(dataset: Dataset[Row]): Dataset[Row] = {
+    val negexTagger = new NegexTagger()
+      .setDocumentCol("document")
+    negexTagger.transform(withFullPragmaticSentenceDetector(dataset))
   }
 
 }