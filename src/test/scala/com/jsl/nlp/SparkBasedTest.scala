--- conflicted
+++ resolved
@@ -9,25 +9,7 @@
     .builder()
     .appName("test")
     .master("local[4]")
+    .config("spark.driver.memory","512M")
     .getOrCreate()
 
-<<<<<<< HEAD
-}
-=======
-  override def beforeAll: Unit = {
-    spark = SparkSession
-      .builder()
-      .appName("test")
-      .master("local[2]")
-      .config("spark.driver.memory","512M")
-      .getOrCreate()
-  }
-
-  override def afterAll: Unit = {
-    spark.stop()
-    spark = null
-  }
-}
-
-case class TestRow(document: Document)
->>>>>>> 5b4d8049
+}