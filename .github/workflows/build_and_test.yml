name: build

on:
  push:
    paths-ignore:
      - 'docs/**'
      - 'conda/**'
      - 'scripts/**'
<<<<<<< HEAD
=======
      - 'example/**'
>>>>>>> 20aabc73
    branches:
      - 'master'
      - '*release*'
      - 'main'
  pull_request:
    paths-ignore:
      - 'docs/**'
      - 'conda/**'
      - 'scripts/**'
<<<<<<< HEAD
=======
      - 'example/**'      
>>>>>>> 20aabc73
    branches:
      - 'master'
      - 'main'

jobs:
  spark24:
    if: "! contains(toJSON(github.event.commits.*.message), '[skip test]')"
    runs-on: macos-latest
    name: Build and Test on Apache Spark 2.4.x

    steps:
      - uses: actions/checkout@v2
      - name: Set up JDK 8
        uses: actions/setup-java@v1
        with:
          java-version: 1.8
      - name: Install Python 3.7
        uses: actions/setup-python@v2
        with:
          python-version: 3.7.7
          architecture: x64
      - name: Install Python packages (Python 3.7)
        run: |
          python -m pip install --upgrade pip
          pip install pyspark==2.4.4 numpy
      - name: Build Spark NLP on Apache Spark 2.4.x
        run: |
          brew install sbt
          sbt clean
          sbt compile
          sbt -mem 4096 -Dis_spark24=true assemblyAndCopy
      - name: Test Spark NLP in Scala - Apache Spark 2.4.x
        run: |
          sbt -mem 4096 -Dis_spark24=true test
      - name: Test Spark NLP in Python - Apache Spark 2.4.x
        run: |
          cd python
          python3.7 -m run-tests

  spark23:
    if: "! contains(toJSON(github.event.commits.*.message), '[skip test]')"
    runs-on: macos-latest
    name: Build and Test on Apache Spark 2.3.x

    steps:
      - uses: actions/checkout@v2
      - name: Set up JDK 8
        uses: actions/setup-java@v1
        with:
          java-version: 1.8
      - name: Install Python 3.7
        uses: actions/setup-python@v2
        with:
          python-version: 3.7.7
          architecture: x64
      - name: Install Python packages (Python 3.7)
        run: |
          python -m pip install --upgrade pip
          pip install pyspark==2.3.4 numpy
      - name: Build Spark NLP on Apache Spark 2.3.x
        run: |
          brew install sbt
          sbt -Dis_spark23=true clean
          sbt -Dis_spark23=true compile
          sbt -mem 4096 -Dis_spark23=true assemblyAndCopy
      - name: Test Spark NLP in Scala - Apache Spark 2.3.x
        run: |
          sbt -mem 4096 -Dis_spark23=true test
      - name: Test Spark NLP in Python - Apache Spark 2.3.x
        run: |
          cd python
          python3.7 -m run-tests

  spark30:
    if: "! contains(toJSON(github.event.commits.*.message), '[skip test]')"
    runs-on: macos-latest
    name: Build and Test on Apache Spark 3.0.x

    steps:
      - uses: actions/checkout@v2
      - name: Set up JDK 8
        uses: actions/setup-java@v1
        with:
          java-version: 1.8
      - name: Install Python 3.7
        uses: actions/setup-python@v2
        with:
          python-version: 3.7.7
          architecture: x64
      - name: Install Python packages (Python 3.7)
        run: |
          python -m pip install --upgrade pip
          pip install pyspark==3.0.2 numpy
      - name: Build Spark NLP on Apache Spark 3.0.2
        run: |
          brew install sbt
          sbt clean
          sbt compile
          sbt -mem 4096 assemblyAndCopy
      - name: Test Spark NLP in Scala - Apache Spark 3.0.x
        run: |
          sbt -mem 4096 test
      - name: Test Spark NLP in Python - Apache Spark 3.0.x
        run: |
          cd python
          python3.7 -m run-tests<|MERGE_RESOLUTION|>--- conflicted
+++ resolved
@@ -6,10 +6,7 @@
       - 'docs/**'
       - 'conda/**'
       - 'scripts/**'
-<<<<<<< HEAD
-=======
       - 'example/**'
->>>>>>> 20aabc73
     branches:
       - 'master'
       - '*release*'
@@ -19,10 +16,7 @@
       - 'docs/**'
       - 'conda/**'
       - 'scripts/**'
-<<<<<<< HEAD
-=======
       - 'example/**'      
->>>>>>> 20aabc73
     branches:
       - 'master'
       - 'main'
