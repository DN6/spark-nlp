val sparkVer = "2.1.1"
val scalaVer = "2.11.11"
val scalaTestVersion = "3.0.0"

/** Package attributes */
name := "spark-nlp"
<<<<<<< HEAD

organization := "com.jsl.nlp"

=======
organization := "com.jsl.nlp"
>>>>>>> 63e89473
version := "1.1.0"

scalaVersion := scalaVer

sparkVersion := sparkVer

/** Spark-Package attributes */
<<<<<<< HEAD
spName := "johnsnowlabs/spark-nlp"

=======
spName := "com.jsl.nlp/spark-nlp"
>>>>>>> 63e89473
sparkComponents ++= Seq("mllib")

licenses += "Apache-2.0" -> url("http://opensource.org/licenses/Apache-2.0")

spIncludeMaven := false

spAppendScalaVersion := false

assemblyOption in assembly := (assemblyOption in assembly).value.copy(
  includeScala = false
)

credentials += Credentials(Path.userHome / ".ivy2" / ".sbtcredentials")

ivyScala := ivyScala.value map {
  _.copy(overrideScalaVersion = true)
}

/** Bintray settings */
bintrayPackageLabels := Seq("nlp", "nlu",
  "natural-language-processing", "natural-language-understanding",
  "spark", "spark-ml", "pyspark", "machine-learning",
  "named-entity-recognition", "sentiment-analysis", "lemmatizer", "spell-checker",
  "tokenizer", "stemmer", "part-of-speech-tagger", "annotation-framework")

bintrayRepository := "johnsnowlabs"

bintrayOrganization := Some("johnsnowlabs")

lazy val analyticsDependencies = Seq(
  "org.apache.spark" %% "spark-core" % sparkVer % "provided",
  "org.apache.spark" %% "spark-mllib" % sparkVer % "provided"
)

lazy val testDependencies = Seq(
  "org.scalatest" %% "scalatest" % scalaTestVersion % "test"
)

lazy val utilDependencies = Seq(
  "com.typesafe" % "config" % "1.3.0"
)

lazy val root = (project in file("."))
  .settings(
    libraryDependencies ++=
      analyticsDependencies ++
        testDependencies ++
        utilDependencies
  )

parallelExecution in Test := false

logBuffered in Test := false

scalacOptions ++= Seq(
  "-feature",
  "-language:implicitConversions"
)

/** Enable for debugging */
testOptions in Test += Tests.Argument("-oF")

/** Disables tests in assembly */
test in assembly := {}

/** Copies the assembled jar to the pyspark/lib dir **/
lazy val copyAssembledJar = taskKey[Unit]("Copy assembled jar to pyspark/lib")

copyAssembledJar := {
  val jarFilePath = (assemblyOutputPath in assembly).value
  val newJarFilePath = baseDirectory( _ / "python" / "lib" /  "sparknlp.jar").value
  IO.copyFile(jarFilePath, newJarFilePath)
  println(s"[info] $jarFilePath copied to $newJarFilePath ")
}<|MERGE_RESOLUTION|>--- conflicted
+++ resolved
@@ -4,13 +4,9 @@
 
 /** Package attributes */
 name := "spark-nlp"
-<<<<<<< HEAD
 
 organization := "com.jsl.nlp"
 
-=======
-organization := "com.jsl.nlp"
->>>>>>> 63e89473
 version := "1.1.0"
 
 scalaVersion := scalaVer
@@ -18,12 +14,8 @@
 sparkVersion := sparkVer
 
 /** Spark-Package attributes */
-<<<<<<< HEAD
 spName := "johnsnowlabs/spark-nlp"
 
-=======
-spName := "com.jsl.nlp/spark-nlp"
->>>>>>> 63e89473
 sparkComponents ++= Seq("mllib")
 
 licenses += "Apache-2.0" -> url("http://opensource.org/licenses/Apache-2.0")
