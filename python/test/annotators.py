import unittest
import os
from sparknlp.annotator import *
from sparknlp.base import *
from test.util import SparkContextForTest
from test.util import SparkSessionForTest
from pyspark.ml.feature import SQLTransformer
from pyspark.ml.clustering import KMeans


class BasicAnnotatorsTestSpec(unittest.TestCase):

    def setUp(self):
        # This implicitly sets up py4j for us
        self.data = SparkContextForTest.data

    def runTest(self):
        document_assembler = DocumentAssembler() \
            .setInputCol("text") \
            .setOutputCol("document")
        tokenizer = Tokenizer() \
            .setInputCols(["document"]) \
            .setOutputCol("token") \
            .setExceptions(["New York"]) \
            .addInfixPattern("(%\\d+)")
        stemmer = Stemmer() \
            .setInputCols(["token"]) \
            .setOutputCol("stem")
        normalizer = Normalizer() \
            .setInputCols(["stem"]) \
            .setOutputCol("normalize")
        token_assembler = TokenAssembler() \
            .setInputCols(["normalize"]) \
            .setOutputCol("assembled")
        finisher = Finisher() \
            .setInputCols(["assembled"]) \
            .setOutputCols(["reassembled_view"]) \
            .setCleanAnnotations(True)
        assembled = document_assembler.transform(self.data)
        tokenized = tokenizer.fit(assembled).transform(assembled)
        stemmed = stemmer.transform(tokenized)
        normalized = normalizer.fit(stemmed).transform(stemmed)
        reassembled = token_assembler.transform(normalized)
        finisher.transform(reassembled).show()


class RegexMatcherTestSpec(unittest.TestCase):

    def setUp(self):
        # This implicitly sets up py4j for us
        self.data = SparkContextForTest.data

    def runTest(self):
        document_assembler = DocumentAssembler() \
            .setInputCol("text") \
            .setOutputCol("document")
        regex_matcher = RegexMatcher() \
            .setInputCols(['document']) \
            .setStrategy("MATCH_ALL") \
            .setExternalRules(path="file:///" + os.getcwd() + "/../src/test/resources/regex-matcher/rules.txt",
                              delimiter=",") \
            .setOutputCol("regex")
        assembled = document_assembler.transform(self.data)
        regex_matcher.fit(assembled).transform(assembled).show()


class LemmatizerTestSpec(unittest.TestCase):

    def setUp(self):
        self.data = SparkContextForTest.data

    def runTest(self):
        document_assembler = DocumentAssembler() \
            .setInputCol("text") \
            .setOutputCol("document")
        tokenizer = Tokenizer() \
            .setInputCols(["document"]) \
            .setOutputCol("token")
        lemmatizer = Lemmatizer() \
            .setInputCols(["token"]) \
            .setOutputCol("lemma") \
            .setDictionary(path="file:///" + os.getcwd() + "/../src/test/resources/lemma-corpus-small/lemmas_small.txt",
                           key_delimiter="->", value_delimiter="\t")
        assembled = document_assembler.transform(self.data)
        tokenized = tokenizer.fit(assembled).transform(assembled)
        lemmatizer.fit(tokenized).transform(tokenized).show()


class TokenizerTestSpec(unittest.TestCase):

    def setUp(self):
        self.session = SparkContextForTest.spark

    def runTest(self):
        data = self.session.createDataFrame([("this is some/text I wrote",)], ["text"])
        document_assembler = DocumentAssembler() \
            .setInputCol("text") \
            .setOutputCol("document")
        tokenizer = Tokenizer() \
            .setInputCols(["document"]) \
            .setOutputCol("token") \
            .addInfixPattern("(\\p{L}+)(\\/)(\\p{L}+\\b)") \
            .setMinLength(3) \
            .setMaxLength(6)
        finisher = Finisher() \
            .setInputCols(["token"]) \
            .setOutputCols(["token_out"]) \
            .setOutputAsArray(True)
        assembled = document_assembler.transform(data)
        tokenized = tokenizer.fit(assembled).transform(assembled)
        finished = finisher.transform(tokenized)
        print(finished.first()['token_out'])
        self.assertEqual(len(finished.first()['token_out']), 4)


class ChunkTokenizerTestSpec(unittest.TestCase):

    def setUp(self):
        self.session = SparkContextForTest.spark

    def runTest(self):
        document_assembler = DocumentAssembler() \
            .setInputCol("text") \
            .setOutputCol("document")
        tokenizer = Tokenizer() \
            .setInputCols(["document"]) \
            .setOutputCol("token")
        entity_extractor = TextMatcher() \
            .setInputCols(['document', 'token']) \
            .setOutputCol("entity") \
            .setEntities(path="file:///" + os.getcwd() + "/../src/test/resources/entity-extractor/test-chunks.txt")
        chunk_tokenizer = ChunkTokenizer() \
            .setInputCols(['entity']) \
            .setOutputCol('chunk_token')

        pipeline = Pipeline(stages=[document_assembler, tokenizer, entity_extractor, chunk_tokenizer])

        data = self.session.createDataFrame([
            ["Hello world, my name is Michael, I am an artist and I work at Benezar"],
            ["Robert, an engineer from Farendell, graduated last year. The other one, Lucas, graduated last week."]
        ]).toDF("text")

        pipeline.fit(data).transform(data).show()


class NormalizerTestSpec(unittest.TestCase):

    def setUp(self):
        self.data = SparkContextForTest.data

    def runTest(self):
        document_assembler = DocumentAssembler() \
            .setInputCol("text") \
            .setOutputCol("document")
        tokenizer = Tokenizer() \
            .setInputCols(["document"]) \
            .setOutputCol("token")
        lemmatizer = Normalizer() \
            .setInputCols(["token"]) \
            .setOutputCol("normalized_token") \
            .setLowercase(False)

        assembled = document_assembler.transform(self.data)
        tokenized = tokenizer.fit(assembled).transform(assembled)
        lemmatizer.transform(tokenized).show()


class DateMatcherTestSpec(unittest.TestCase):

    def setUp(self):
        self.data = SparkContextForTest.data

    def runTest(self):
        document_assembler = DocumentAssembler() \
            .setInputCol("text") \
            .setOutputCol("document")
        date_matcher = DateMatcher() \
            .setInputCols(['document']) \
            .setOutputCol("date") \
            .setFormat("yyyyMM")
        assembled = document_assembler.transform(self.data)
        date_matcher.transform(assembled).show()


class TextMatcherTestSpec(unittest.TestCase):

    def setUp(self):
        self.data = SparkContextForTest.data

    def runTest(self):
        document_assembler = DocumentAssembler() \
            .setInputCol("text") \
            .setOutputCol("document")
        tokenizer = Tokenizer() \
            .setInputCols(["document"]) \
            .setOutputCol("token")
        entity_extractor = TextMatcher() \
            .setInputCols(['document', 'token']) \
            .setOutputCol("entity") \
            .setEntities(path="file:///" + os.getcwd() + "/../src/test/resources/entity-extractor/test-phrases.txt")
        assembled = document_assembler.transform(self.data)
        tokenized = tokenizer.fit(assembled).transform(assembled)
        entity_extractor.fit(tokenized).transform(tokenized).show()


class PerceptronApproachTestSpec(unittest.TestCase):

    def setUp(self):
        from sparknlp.training import POS
        self.data = SparkContextForTest.data
        self.train = POS().readDataset(SparkContextForTest.spark,
                                       os.getcwd() + "/../src/test/resources/anc-pos-corpus-small/test-training.txt",
                                       delimiter="|", outputPosCol="tags", outputDocumentCol="document",
                                       outputTextCol="text")

    def runTest(self):
        document_assembler = DocumentAssembler() \
            .setInputCol("text") \
            .setOutputCol("document")
        sentence_detector = SentenceDetector() \
            .setInputCols(["document"]) \
            .setOutputCol("sentence")
        tokenizer = Tokenizer() \
            .setInputCols(["sentence"]) \
            .setOutputCol("token")
        pos_tagger = PerceptronApproach() \
            .setInputCols(["token", "sentence"]) \
            .setOutputCol("pos") \
            .setIterations(3) \
            .fit(self.train)

        assembled = document_assembler.transform(self.data)
        sentenced = sentence_detector.transform(assembled)
        tokenized = tokenizer.fit(sentenced).transform(sentenced)
        pos_tagger.transform(tokenized).show()


class ChunkerTestSpec(unittest.TestCase):

    def setUp(self):
        from sparknlp.training import POS
        self.data = SparkContextForTest.data
        self.train_pos = POS().readDataset(SparkContextForTest.spark,
                                           os.getcwd() + "/../src/test/resources/anc-pos-corpus-small/test-training.txt",
                                           delimiter="|", outputPosCol="tags", outputDocumentCol="document",
                                           outputTextCol="text")

    def runTest(self):
        document_assembler = DocumentAssembler() \
            .setInputCol("text") \
            .setOutputCol("document")
        sentence_detector = SentenceDetector() \
            .setInputCols(["document"]) \
            .setOutputCol("sentence")
        tokenizer = Tokenizer() \
            .setInputCols(["sentence"]) \
            .setOutputCol("token")
        pos_tagger = PerceptronApproach() \
            .setInputCols(["token", "sentence"]) \
            .setOutputCol("pos") \
            .setIterations(3) \
            .fit(self.train_pos)
        chunker = Chunker() \
            .setInputCols(["sentence", "pos"]) \
            .setOutputCol("chunk") \
            .setRegexParsers(["<NNP>+", "<DT|PP\\$>?<JJ>*<NN>"])
        assembled = document_assembler.transform(self.data)
        sentenced = sentence_detector.transform(assembled)
        tokenized = tokenizer.fit(sentenced).transform(sentenced)
        pos_sentence_format = pos_tagger.transform(tokenized)
        chunk_phrases = chunker.transform(pos_sentence_format)
        chunk_phrases.show()


class PragmaticSBDTestSpec(unittest.TestCase):

    def setUp(self):
        self.data = SparkContextForTest.data

    def runTest(self):
        document_assembler = DocumentAssembler() \
            .setInputCol("text") \
            .setOutputCol("document")
        sentence_detector = SentenceDetector() \
            .setInputCols(["document"]) \
            .setOutputCol("sentence") \
            .setCustomBounds(["%%"]) \
            .setSplitLength(235) \
            .setMinLength(4) \
            .setMaxLength(50)

        assembled = document_assembler.transform(self.data)
        sentence_detector.transform(assembled).show()


class DeepSentenceDetectorTestSpec(unittest.TestCase):
    def setUp(self):
        from sparknlp.training import CoNLL
        self.data = SparkContextForTest.data
        self.embeddings = os.getcwd() + "/../src/test/resources/ner-corpus/embeddings.100d.test.txt"
        external_dataset = os.getcwd() + "/../src/test/resources/ner-corpus/sentence-detector/unpunctuated_dataset.txt"
        self.training_set = CoNLL().readDataset(SparkContextForTest.spark, external_dataset)

    def runTest(self):
        glove = WordEmbeddings() \
            .setInputCols(["document", "token"]) \
            .setOutputCol("glove") \
            .setStoragePath(self.embeddings, "TEXT") \
            .setStorageRef('embeddings_100') \
            .setDimension(100)

        ner_tagger = NerDLApproach() \
            .setInputCols(["document", "token", "glove"]) \
            .setLabelColumn("label") \
            .setOutputCol("ner") \
            .setMaxEpochs(100) \
            .setPo(0.01) \
            .setLr(0.1) \
            .setBatchSize(9) \
            .setRandomSeed(0)
        ner_converter = NerConverter() \
            .setInputCols(["document", "token", "ner"]) \
            .setOutputCol("ner_con")
        deep_sentence_detector = DeepSentenceDetector() \
            .setInputCols(["document", "token", "ner_con"]) \
            .setOutputCol("sentence") \
            .setIncludePragmaticSegmenter(True) \
            .setEndPunctuation([".", "?"])
        embedded_training_set = glove.fit(self.training_set).transform(self.training_set)
        ner_tagged = ner_tagger.fit(embedded_training_set).transform(embedded_training_set)
        ner_converted = ner_converter.transform(ner_tagged)
        deep_sentence_detected = deep_sentence_detector.transform(ner_converted)
        deep_sentence_detected.show()


class PragmaticScorerTestSpec(unittest.TestCase):

    def setUp(self):
        self.data = SparkContextForTest.data

    def runTest(self):
        document_assembler = DocumentAssembler() \
            .setInputCol("text") \
            .setOutputCol("document")
        sentence_detector = SentenceDetector() \
            .setInputCols(["document"]) \
            .setOutputCol("sentence")
        tokenizer = Tokenizer() \
            .setInputCols(["sentence"]) \
            .setOutputCol("token")
        lemmatizer = Lemmatizer() \
            .setInputCols(["token"]) \
            .setOutputCol("lemma") \
            .setDictionary(path="file:///" + os.getcwd() + "/../src/test/resources/lemma-corpus-small/lemmas_small.txt",
                           key_delimiter="->", value_delimiter="\t")
        sentiment_detector = SentimentDetector() \
            .setInputCols(["lemma", "sentence"]) \
            .setOutputCol("sentiment") \
            .setDictionary(
            "file:///" + os.getcwd() + "/../src/test/resources/sentiment-corpus/default-sentiment-dict.txt",
            delimiter=",")
        assembled = document_assembler.transform(self.data)
        sentenced = sentence_detector.transform(assembled)
        tokenized = tokenizer.fit(sentenced).transform(sentenced)
        lemmatized = lemmatizer.fit(tokenized).transform(tokenized)
        sentiment_detector.fit(lemmatized).transform(lemmatized).show()


class DeepSentenceDetectorPipelinePersistenceTestSpec(unittest.TestCase):
    @staticmethod
    def runTest():
        pipeline = Pipeline(stages=[DeepSentenceDetector()])
        pipe_path = "file:///" + os.getcwd() + "/tmp_pipeline"
        pipeline.write().overwrite().save(pipe_path)
        loaded_pipeline = Pipeline.read().load(pipe_path)
        if loaded_pipeline:
            assert True


class PipelineTestSpec(unittest.TestCase):

    def setUp(self):
        self.data = SparkContextForTest.data

    def runTest(self):
        document_assembler = DocumentAssembler() \
            .setInputCol("text") \
            .setOutputCol("document")
        tokenizer = Tokenizer() \
            .setInputCols(["document"]) \
            .setOutputCol("token")
        lemmatizer = Lemmatizer() \
            .setInputCols(["token"]) \
            .setOutputCol("lemma") \
            .setDictionary("file:///" + os.getcwd() + "/../src/test/resources/lemma-corpus-small/simple.txt",
                           key_delimiter="->", value_delimiter="\t")
        finisher = Finisher() \
            .setInputCols(["token", "lemma"]) \
            .setOutputCols(["token_views", "lemma_views"]) \
            .setOutputAsArray(False) \
            .setAnnotationSplitSymbol('@') \
            .setValueSplitSymbol('#')
        pipeline = Pipeline(stages=[document_assembler, tokenizer, lemmatizer, finisher])
        model = pipeline.fit(self.data)
        token_before_save = model.transform(self.data).select("token_views").take(1)[0].token_views.split("@")[2]
        lemma_before_save = model.transform(self.data).select("lemma_views").take(1)[0].lemma_views.split("@")[2]
        pipe_path = "file:///" + os.getcwd() + "/tmp_pipeline"
        pipeline.write().overwrite().save(pipe_path)
        loaded_pipeline = Pipeline.read().load(pipe_path)
        token_after_save = model.transform(self.data).select("token_views").take(1)[0].token_views.split("@")[2]
        lemma_after_save = model.transform(self.data).select("lemma_views").take(1)[0].lemma_views.split("@")[2]
        assert token_before_save == "sad"
        assert lemma_before_save == "unsad"
        assert token_after_save == token_before_save
        assert lemma_after_save == lemma_before_save
        pipeline_model = loaded_pipeline.fit(self.data)
        pipeline_model.transform(self.data).show()
        pipeline_model.write().overwrite().save(pipe_path)
        loaded_model = PipelineModel.read().load(pipe_path)
        loaded_model.transform(self.data).show()
        locdata = list(map(lambda d: d[0], self.data.select("text").collect()))
        spless = LightPipeline(loaded_model).annotate(locdata)
        fullSpless = LightPipeline(loaded_model).fullAnnotate(locdata)
        for row in spless[:2]:
            for _, annotations in row.items():
                for annotation in annotations[:2]:
                    print(annotation)
        for row in fullSpless[:5]:
            for _, annotations in row.items():
                for annotation in annotations[:2]:
                    print(annotation.result)
        single = LightPipeline(loaded_model).annotate("Joe was running under the rain.")
        print(single)
        assert single["lemma"][2] == "run"


class SpellCheckerTestSpec(unittest.TestCase):

    def setUp(self):
        self.prediction_data = SparkContextForTest.data
        text_file = "file:///" + os.getcwd() + "/../src/test/resources/spell/sherlockholmes.txt"
        self.train_data = SparkContextForTest.spark.read.text(text_file)
        self.train_data = self.train_data.withColumnRenamed("value", "text")

    def runTest(self):

        document_assembler = DocumentAssembler() \
            .setInputCol("text") \
            .setOutputCol("document")

        tokenizer = Tokenizer() \
            .setInputCols(["document"]) \
            .setOutputCol("token")

        spell_checker = NorvigSweetingApproach() \
            .setInputCols(["token"]) \
            .setOutputCol("spell") \
            .setDictionary("file:///" + os.getcwd() + "/../src/test/resources/spell/words.txt") \

        pipeline = Pipeline(stages=[
            document_assembler,
            tokenizer,
            spell_checker
        ])

        model = pipeline.fit(self.train_data)
        checked = model.transform(self.prediction_data)
        checked.show()


class SymmetricDeleteTestSpec(unittest.TestCase):

    def setUp(self):
        self.prediction_data = SparkContextForTest.data
        text_file = "file:///" + os.getcwd() + "/../src/test/resources/spell/sherlockholmes.txt"
        self.train_data = SparkContextForTest.spark.read.text(text_file)
        self.train_data = self.train_data.withColumnRenamed("value", "text")

    def runTest(self):
        document_assembler = DocumentAssembler() \
            .setInputCol("text") \
            .setOutputCol("document")

        tokenizer = Tokenizer() \
            .setInputCols(["document"]) \
            .setOutputCol("token")

        spell_checker = SymmetricDeleteApproach() \
            .setInputCols(["token"]) \
            .setOutputCol("symmspell")

        pipeline = Pipeline(stages=[
            document_assembler,
            tokenizer,
            spell_checker
        ])

        model = pipeline.fit(self.train_data)
        checked = model.transform(self.prediction_data)
        checked.show()


class ParamsGettersTestSpec(unittest.TestCase):
    @staticmethod
    def runTest():
        annotators = [DocumentAssembler, PerceptronApproach, Lemmatizer, TokenAssembler, NorvigSweetingApproach]
        for annotator in annotators:
            a = annotator()
            for param in a.params:
                param_name = param.name
                camelized_param = re.sub(r"(?:^|_)(.)", lambda m: m.group(1).upper(), param_name)
                assert(hasattr(a, param_name))
                param_value = getattr(a, "get" + camelized_param)()
                assert(param_value is None or param_value is not None)
        # Try a getter
        sentence_detector = SentenceDetector() \
            .setInputCols(["document"]) \
            .setOutputCol("sentence") \
            .setCustomBounds(["%%"])
        assert(sentence_detector.getOutputCol() == "sentence")
        assert(sentence_detector.getCustomBounds() == ["%%"])
        # Try a default getter
        document_assembler = DocumentAssembler()
        assert(document_assembler.getOutputCol() == "document")


class DependencyParserTreeBankTestSpec(unittest.TestCase):

    def setUp(self):
        self.data = SparkContextForTest.spark \
            .createDataFrame([["I saw a girl with a telescope"]]).toDF("text")
        self.corpus = os.getcwd() + "/../src/test/resources/anc-pos-corpus-small/"
        self.dependency_treebank = os.getcwd() + "/../src/test/resources/parser/unlabeled/dependency_treebank"
        from sparknlp.training import POS
        self.train_pos = POS().readDataset(SparkContextForTest.spark,
                                           os.getcwd() + "/../src/test/resources/anc-pos-corpus-small/test-training.txt",
                                           delimiter="|", outputPosCol="tags", outputDocumentCol="document",
                                           outputTextCol="text")

    def runTest(self):
        document_assembler = DocumentAssembler() \
            .setInputCol("text") \
            .setOutputCol("document")

        sentence_detector = SentenceDetector() \
            .setInputCols(["document"]) \
            .setOutputCol("sentence")

        tokenizer = Tokenizer() \
            .setInputCols(["sentence"]) \
            .setOutputCol("token")

        pos_tagger = PerceptronApproach() \
            .setInputCols(["token", "sentence"]) \
            .setOutputCol("pos") \
            .setIterations(1) \
            .fit(self.train_pos)

        dependency_parser = DependencyParserApproach() \
            .setInputCols(["sentence", "pos", "token"]) \
            .setOutputCol("dependency") \
            .setDependencyTreeBank(self.dependency_treebank) \
            .setNumberOfIterations(10)

        assembled = document_assembler.transform(self.data)
        sentenced = sentence_detector.transform(assembled)
        tokenized = tokenizer.fit(sentenced).transform(sentenced)
        pos_tagged = pos_tagger.transform(tokenized)
        dependency_parsed = dependency_parser.fit(pos_tagged).transform(pos_tagged)
        dependency_parsed.show()


class DependencyParserConllUTestSpec(unittest.TestCase):

    def setUp(self):
        self.data = SparkContextForTest.spark \
            .createDataFrame([["I saw a girl with a telescope"]]).toDF("text")
        self.corpus = os.getcwd() + "/../src/test/resources/anc-pos-corpus-small/"
        self.conllu = os.getcwd() + "/../src/test/resources/parser/unlabeled/conll-u/train_small.conllu.txt"
        from sparknlp.training import POS
        self.train_pos = POS().readDataset(SparkContextForTest.spark,
                                           os.getcwd() + "/../src/test/resources/anc-pos-corpus-small/test-training.txt",
                                           delimiter="|", outputPosCol="tags", outputDocumentCol="document",
                                           outputTextCol="text")

    def runTest(self):
        document_assembler = DocumentAssembler() \
            .setInputCol("text") \
            .setOutputCol("document")

        sentence_detector = SentenceDetector() \
            .setInputCols(["document"]) \
            .setOutputCol("sentence")

        tokenizer = Tokenizer() \
            .setInputCols(["sentence"]) \
            .setOutputCol("token")

        pos_tagger = PerceptronApproach() \
            .setInputCols(["token", "sentence"]) \
            .setOutputCol("pos") \
            .setIterations(1) \
            .fit(self.train_pos)

        dependency_parser = DependencyParserApproach() \
            .setInputCols(["sentence", "pos", "token"]) \
            .setOutputCol("dependency") \
            .setConllU(self.conllu) \
            .setNumberOfIterations(10)

        assembled = document_assembler.transform(self.data)
        sentenced = sentence_detector.transform(assembled)
        tokenized = tokenizer.fit(sentenced).transform(sentenced)
        pos_tagged = pos_tagger.transform(tokenized)
        dependency_parsed = dependency_parser.fit(pos_tagged).transform(pos_tagged)
        dependency_parsed.show()


class TypedDependencyParserConllUTestSpec(unittest.TestCase):

    def setUp(self):
        self.data = SparkContextForTest.spark \
            .createDataFrame([["I saw a girl with a telescope"]]).toDF("text")
        self.corpus = os.getcwd() + "/../src/test/resources/anc-pos-corpus-small/"
        self.conllu = os.getcwd() + "/../src/test/resources/parser/unlabeled/conll-u/train_small.conllu.txt"
        self.conllu = os.getcwd() + "/../src/test/resources/parser/labeled/train_small.conllu.txt"
        from sparknlp.training import POS
        self.train_pos = POS().readDataset(SparkContextForTest.spark,
                                           os.getcwd() + "/../src/test/resources/anc-pos-corpus-small/test-training.txt",
                                           delimiter="|", outputPosCol="tags", outputDocumentCol="document",
                                           outputTextCol="text")

    def runTest(self):
        document_assembler = DocumentAssembler() \
            .setInputCol("text") \
            .setOutputCol("document")

        sentence_detector = SentenceDetector() \
            .setInputCols(["document"]) \
            .setOutputCol("sentence")

        tokenizer = Tokenizer() \
            .setInputCols(["sentence"]) \
            .setOutputCol("token")

        pos_tagger = PerceptronApproach() \
            .setInputCols(["token", "sentence"]) \
            .setOutputCol("pos") \
            .setIterations(1) \
            .fit(self.train_pos)

        dependency_parser = DependencyParserApproach() \
            .setInputCols(["sentence", "pos", "token"]) \
            .setOutputCol("dependency") \
            .setConllU(self.conllu) \
            .setNumberOfIterations(10)

        typed_dependency_parser = TypedDependencyParserApproach() \
            .setInputCols(["token", "pos", "dependency"]) \
            .setOutputCol("labdep") \
            .setConllU(self.conllu) \
            .setNumberOfIterations(10)

        assembled = document_assembler.transform(self.data)
        sentenced = sentence_detector.transform(assembled)
        tokenized = tokenizer.fit(sentenced).transform(sentenced)
        pos_tagged = pos_tagger.transform(tokenized)
        dependency_parsed = dependency_parser.fit(pos_tagged).transform(pos_tagged)
        typed_dependency_parsed = typed_dependency_parser.fit(dependency_parsed).transform(dependency_parsed)
        typed_dependency_parsed.show()


class TypedDependencyParserConll2009TestSpec(unittest.TestCase):

    def setUp(self):
        self.data = SparkContextForTest.spark \
            .createDataFrame([["I saw a girl with a telescope"]]).toDF("text")
        self.corpus = os.getcwd() + "/../src/test/resources/anc-pos-corpus-small/"
        self.tree_bank = os.getcwd() + "/../src/test/resources/parser/unlabeled/dependency_treebank"
        self.conll2009 = os.getcwd() + "/../src/test/resources/parser/labeled/example.train.conll2009"
        from sparknlp.training import POS
        self.train_pos = POS().readDataset(SparkContextForTest.spark,
                                           os.getcwd() + "/../src/test/resources/anc-pos-corpus-small/test-training.txt",
                                           delimiter="|", outputPosCol="tags", outputDocumentCol="document",
                                           outputTextCol="text")

    def runTest(self):
        document_assembler = DocumentAssembler() \
            .setInputCol("text") \
            .setOutputCol("document")

        sentence_detector = SentenceDetector() \
            .setInputCols(["document"]) \
            .setOutputCol("sentence")

        tokenizer = Tokenizer() \
            .setInputCols(["sentence"]) \
            .setOutputCol("token")

        pos_tagger = PerceptronApproach() \
            .setInputCols(["token", "sentence"]) \
            .setOutputCol("pos") \
            .setIterations(1) \
            .fit(self.train_pos)

        dependency_parser = DependencyParserApproach() \
            .setInputCols(["sentence", "pos", "token"]) \
            .setOutputCol("dependency") \
            .setDependencyTreeBank(self.tree_bank) \
            .setNumberOfIterations(10)

        typed_dependency_parser = TypedDependencyParserApproach() \
            .setInputCols(["token", "pos", "dependency"]) \
            .setOutputCol("labdep") \
            .setConll2009(self.conll2009) \
            .setNumberOfIterations(10)

        assembled = document_assembler.transform(self.data)
        sentenced = sentence_detector.transform(assembled)
        tokenized = tokenizer.fit(sentenced).transform(sentenced)
        pos_tagged = pos_tagger.transform(tokenized)
        dependency_parsed = dependency_parser.fit(pos_tagged).transform(pos_tagged)
        typed_dependency_parsed = typed_dependency_parser.fit(dependency_parsed).transform(dependency_parsed)
        typed_dependency_parsed.show()


class ChunkDocSerializingTestSpec(unittest.TestCase):
    def setUp(self):
        self.data = SparkContextForTest.spark \
            .createDataFrame([["I saw a girl with a telescope"]]).toDF("text")

    def runTest(self):
        document_assembler = DocumentAssembler() \
            .setInputCol("text") \
            .setOutputCol("document")
        tokenizer = Tokenizer() \
            .setInputCols(["document"]) \
            .setOutputCol("token")
        entity_extractor = TextMatcher() \
            .setOutputCol("entity") \
            .setEntities(path="file:///" + os.getcwd() + "/../src/test/resources/entity-extractor/test-chunks.txt")
        chunk2doc = Chunk2Doc() \
            .setInputCols(['entity']) \
            .setOutputCol('entity_doc')
        doc2chunk = Doc2Chunk() \
            .setInputCols(['entity_doc']) \
            .setOutputCol('entity_rechunk')

        pipeline = Pipeline(stages=[
            document_assembler,
            tokenizer,
            entity_extractor,
            chunk2doc,
            doc2chunk
        ])

        model = pipeline.fit(self.data)
        pipe_path = "file:///" + os.getcwd() + "/tmp_chunkdoc"
        model.write().overwrite().save(pipe_path)
        PipelineModel.load(pipe_path)


class SentenceEmbeddingsTestSpec(unittest.TestCase):
    def setUp(self):
        self.data = SparkContextForTest.spark.read.option("header", "true")\
            .csv(path="file:///" + os.getcwd() + "/../src/test/resources/embeddings/sentence_embeddings.csv")

    def runTest(self):
        document_assembler = DocumentAssembler() \
            .setInputCol("text") \
            .setOutputCol("document")
        sentence_detector = SentenceDetector() \
            .setInputCols(["document"]) \
            .setOutputCol("sentence")
        tokenizer = Tokenizer() \
            .setInputCols(["sentence"]) \
            .setOutputCol("token")
        glove = WordEmbeddingsModel.pretrained() \
            .setInputCols(["sentence", "token"]) \
            .setOutputCol("embeddings")
        sentence_embeddings = SentenceEmbeddings() \
            .setInputCols(["sentence", "embeddings"]) \
            .setOutputCol("sentence_embeddings") \
            .setPoolingStrategy("AVERAGE")

        pipeline = Pipeline(stages=[
            document_assembler,
            sentence_detector,
            tokenizer,
            glove,
            sentence_embeddings
        ])

        model = pipeline.fit(self.data)
        model.transform(self.data).show()


class StopWordsCleanerTestSpec(unittest.TestCase):
    def setUp(self):
        self.data = SparkContextForTest.spark.createDataFrame([
            ["This is my first sentence. This is my second."],
            ["This is my third sentence. This is my forth."]]) \
            .toDF("text").cache()

    def runTest(self):
        document_assembler = DocumentAssembler() \
            .setInputCol("text") \
            .setOutputCol("document")
        sentence_detector = SentenceDetector() \
            .setInputCols(["document"]) \
            .setOutputCol("sentence")
        tokenizer = Tokenizer() \
            .setInputCols(["sentence"]) \
            .setOutputCol("token")
        stop_words_cleaner = StopWordsCleaner() \
            .setInputCols(["token"]) \
            .setOutputCol("cleanTokens") \
            .setCaseSensitive(False) \
            .setStopWords(["this", "is"])

        pipeline = Pipeline(stages=[
            document_assembler,
            sentence_detector,
            tokenizer,
            stop_words_cleaner
        ])

        model = pipeline.fit(self.data)
        model.transform(self.data).select("cleanTokens.result").show()


class NGramGeneratorTestSpec(unittest.TestCase):
    def setUp(self):
        self.data = SparkContextForTest.spark.createDataFrame([
            ["This is my first sentence. This is my second."],
            ["This is my third sentence. This is my forth."]]) \
            .toDF("text").cache()

    def runTest(self):
        document_assembler = DocumentAssembler() \
            .setInputCol("text") \
            .setOutputCol("document")
        sentence_detector = SentenceDetector() \
            .setInputCols(["document"]) \
            .setOutputCol("sentence")
        tokenizer = Tokenizer() \
            .setInputCols(["sentence"]) \
            .setOutputCol("token")
        ngrams = NGramGenerator() \
            .setInputCols(["token"]) \
            .setOutputCol("ngrams") \
            .setN(2)
        ngrams_cum = NGramGenerator() \
            .setInputCols(["token"]) \
            .setOutputCol("ngrams_cum") \
            .setN(2) \
            .setEnableCumulative(True)

        pipeline = Pipeline(stages=[
            document_assembler,
            sentence_detector,
            tokenizer,
            ngrams,
            ngrams_cum,
        ])

        model = pipeline.fit(self.data)
        transformed_data = model.transform(self.data)
        transformed_data.select("ngrams.result", "ngrams_cum.result").show(2, False)

        assert transformed_data.select("ngrams.result").rdd.flatMap(lambda x: x).collect() == \
               [['This is', 'is my', 'my first', 'first sentence', 'sentence .', 'This is', 'is my', 'my second', 'second .'], ['This is', 'is my', 'my third', 'third sentence', 'sentence .', 'This is', 'is my', 'my forth', 'forth .']]

        assert transformed_data.select("ngrams_cum.result").rdd.flatMap(lambda x: x).collect() == \
               [['This', 'is', 'my', 'first', 'sentence', '.', 'This is', 'is my', 'my first', 'first sentence', 'sentence .', 'This', 'is', 'my', 'second', '.', 'This is', 'is my', 'my second', 'second .'], ['This', 'is', 'my', 'third', 'sentence', '.', 'This is', 'is my', 'my third', 'third sentence', 'sentence .', 'This', 'is', 'my', 'forth', '.', 'This is', 'is my', 'my forth', 'forth .']]


class ChunkEmbeddingsTestSpec(unittest.TestCase):
    def setUp(self):
        self.data = SparkContextForTest.spark.read.option("header", "true") \
            .csv(path="file:///" + os.getcwd() + "/../src/test/resources/embeddings/sentence_embeddings.csv")

    def runTest(self):
        document_assembler = DocumentAssembler() \
            .setInputCol("text") \
            .setOutputCol("document")
        sentence_detector = SentenceDetector() \
            .setInputCols(["document"]) \
            .setOutputCol("sentence")
        tokenizer = Tokenizer() \
            .setInputCols(["sentence"]) \
            .setOutputCol("token")
        pos_tagger = PerceptronModel.pretrained() \
            .setInputCols(["token", "sentence"]) \
            .setOutputCol("pos")
        chunker = Chunker() \
            .setInputCols(["sentence", "pos"]) \
            .setOutputCol("chunk") \
            .setRegexParsers(["<DT>?<JJ>*<NN>+"])
        glove = WordEmbeddingsModel.pretrained() \
            .setInputCols(["sentence", "token"]) \
            .setOutputCol("embeddings")
        chunk_embeddings = ChunkEmbeddings() \
            .setInputCols(["chunk", "embeddings"]) \
            .setOutputCol("chunk_embeddings") \
            .setPoolingStrategy("AVERAGE")

        pipeline = Pipeline(stages=[
            document_assembler,
            sentence_detector,
            tokenizer,
            pos_tagger,
            chunker,
            glove,
            chunk_embeddings
        ])

        model = pipeline.fit(self.data)
        model.transform(self.data).show()


class EmbeddingsFinisherTestSpec(unittest.TestCase):

    def setUp(self):
        self.data = SparkContextForTest.spark.read.option("header", "true") \
            .csv(path="file:///" + os.getcwd() + "/../src/test/resources/embeddings/sentence_embeddings.csv")

    def runTest(self):
        document_assembler = DocumentAssembler() \
            .setInputCol("text") \
            .setOutputCol("document")
        sentence_detector = SentenceDetector() \
            .setInputCols(["document"]) \
            .setOutputCol("sentence")
        tokenizer = Tokenizer() \
            .setInputCols(["sentence"]) \
            .setOutputCol("token")
        glove = WordEmbeddingsModel.pretrained() \
            .setInputCols(["sentence", "token"]) \
            .setOutputCol("embeddings")
        sentence_embeddings = SentenceEmbeddings() \
            .setInputCols(["sentence", "embeddings"]) \
            .setOutputCol("sentence_embeddings") \
            .setPoolingStrategy("AVERAGE")
        embeddings_finisher = EmbeddingsFinisher() \
            .setInputCols("sentence_embeddings") \
            .setOutputCols("sentence_embeddings_vectors") \
            .setOutputAsVector(True)
        explode_vectors = SQLTransformer(statement="SELECT EXPLODE(sentence_embeddings_vectors) AS features, * FROM __THIS__")
        kmeans = KMeans().setK(2).setSeed(1).setFeaturesCol("features")

        pipeline = Pipeline(stages=[
            document_assembler,
            sentence_detector,
            tokenizer,
            glove,
            sentence_embeddings,
            embeddings_finisher,
            explode_vectors,
            kmeans
        ])

        model = pipeline.fit(self.data)
        model.transform(self.data).show()


<<<<<<< HEAD
class UniversalSentenceEncoderTestSpec(unittest.TestCase):
    def setUp(self):
        self.data = SparkSessionForTest.spark.read.option("header", "true") \
=======
class ElmoEmbeddingsTestSpec(unittest.TestCase):

    def setUp(self):
        self.data = SparkContextForTest.spark.read.option("header", "true") \
>>>>>>> e9e7dd62
            .csv(path="file:///" + os.getcwd() + "/../src/test/resources/embeddings/sentence_embeddings.csv")

    def runTest(self):
        document_assembler = DocumentAssembler() \
            .setInputCol("text") \
            .setOutputCol("document")
        sentence_detector = SentenceDetector() \
            .setInputCols(["document"]) \
            .setOutputCol("sentence")
        tokenizer = Tokenizer() \
            .setInputCols(["sentence"]) \
            .setOutputCol("token")
<<<<<<< HEAD
        sentence_embeddings = UniversalSentenceEncoder.pretrained(name="tfhub_use", lang="en") \
            .setInputCols("sentence") \
            .setOutputCol("sentence_embeddings")
=======
        elmo = ElmoEmbeddings.pretrained() \
            .setInputCols(["sentence", "token"]) \
            .setOutputCol("embeddings")\
            .setPoolingLayer("word_emb")
>>>>>>> e9e7dd62

        pipeline = Pipeline(stages=[
            document_assembler,
            sentence_detector,
            tokenizer,
<<<<<<< HEAD
            sentence_embeddings
        ])

        model = pipeline.fit(self.data)
        model.transform(self.data).show()
=======
            elmo
        ])

        model = pipeline.fit(self.data)
        model.transform(self.data).show()
>>>>>>> e9e7dd62
<|MERGE_RESOLUTION|>--- conflicted
+++ resolved
@@ -964,16 +964,10 @@
         model.transform(self.data).show()
 
 
-<<<<<<< HEAD
-class UniversalSentenceEncoderTestSpec(unittest.TestCase):
-    def setUp(self):
-        self.data = SparkSessionForTest.spark.read.option("header", "true") \
-=======
 class ElmoEmbeddingsTestSpec(unittest.TestCase):
 
     def setUp(self):
         self.data = SparkContextForTest.spark.read.option("header", "true") \
->>>>>>> e9e7dd62
             .csv(path="file:///" + os.getcwd() + "/../src/test/resources/embeddings/sentence_embeddings.csv")
 
     def runTest(self):
@@ -986,31 +980,17 @@
         tokenizer = Tokenizer() \
             .setInputCols(["sentence"]) \
             .setOutputCol("token")
-<<<<<<< HEAD
-        sentence_embeddings = UniversalSentenceEncoder.pretrained(name="tfhub_use", lang="en") \
-            .setInputCols("sentence") \
-            .setOutputCol("sentence_embeddings")
-=======
         elmo = ElmoEmbeddings.pretrained() \
             .setInputCols(["sentence", "token"]) \
             .setOutputCol("embeddings")\
             .setPoolingLayer("word_emb")
->>>>>>> e9e7dd62
 
         pipeline = Pipeline(stages=[
             document_assembler,
             sentence_detector,
             tokenizer,
-<<<<<<< HEAD
-            sentence_embeddings
-        ])
-
-        model = pipeline.fit(self.data)
-        model.transform(self.data).show()
-=======
             elmo
         ])
 
         model = pipeline.fit(self.data)
-        model.transform(self.data).show()
->>>>>>> e9e7dd62
+        model.transform(self.data).show()