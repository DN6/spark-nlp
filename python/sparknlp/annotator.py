--- conflicted
+++ resolved
@@ -1226,12 +1226,7 @@
         else:
             super(AssertionDLModel, self).__init__(classname="com.johnsnowlabs.nlp.annotators.assertion.dl.AssertionDLModel")
 
-<<<<<<< HEAD
-
-
-=======
     @staticmethod
     def pretrained(name="as_fast_dl", language="en"):
         from sparknlp.pretrained import ResourceDownloader
-        return ResourceDownloader.downloadModel(AssertionDLModel, name, language)
->>>>>>> b7176225
+        return ResourceDownloader.downloadModel(AssertionDLModel, name, language)