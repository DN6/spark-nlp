##
# Prototyping for py4j to pipeline from Python
##

import sys
from sparknlp.common import *

# Do NOT delete. Looks redundant but this is key work around for python 2 support.
if sys.version_info[0] == 2:
    from sparknlp.base import DocumentAssembler, Finisher, EmbeddingsFinisher, TokenAssembler
else:
    import com.johnsnowlabs.nlp

annotators = sys.modules[__name__]
pos = sys.modules[__name__]
pos.perceptron = sys.modules[__name__]
ner = sys.modules[__name__]
ner.crf = sys.modules[__name__]
ner.dl = sys.modules[__name__]
regex = sys.modules[__name__]
sbd = sys.modules[__name__]
sbd.pragmatic = sys.modules[__name__]
sda = sys.modules[__name__]
sda.pragmatic = sys.modules[__name__]
sda.vivekn = sys.modules[__name__]
spell = sys.modules[__name__]
spell.norvig = sys.modules[__name__]
spell.symmetric = sys.modules[__name__]
spell.context = sys.modules[__name__]
parser = sys.modules[__name__]
parser.dep = sys.modules[__name__]
parser.typdep = sys.modules[__name__]
embeddings = sys.modules[__name__]
classifier = sys.modules[__name__]
classifier.dl = sys.modules[__name__]
ld = sys.modules[__name__]
ld.dl = sys.modules[__name__]
keyword = sys.modules[__name__]
keyword.yake = sys.modules[__name__]
sentence_detector_dl = sys.modules[__name__]
<<<<<<< HEAD
seq2seq = sys.modules[__name__]
=======
ws = sys.modules[__name__]

>>>>>>> a32f29dc

class RecursiveTokenizer(AnnotatorApproach):
    name = 'RecursiveTokenizer'

    prefixes = Param(Params._dummy(),
                     "prefixes",
                     "strings to be considered independent tokens when found at the beginning of a word",
                     typeConverter=TypeConverters.toListString)

    suffixes = Param(Params._dummy(),
                     "suffixes",
                     "strings to be considered independent tokens when found at the end of a word",
                     typeConverter=TypeConverters.toListString)

    infixes = Param(Params._dummy(),
                    "infixes",
                    "strings to be considered independent tokens when found in the middle of a word",
                    typeConverter=TypeConverters.toListString)

    whitelist = Param(Params._dummy(),
                      "whitelist",
                      "strings to be considered as single tokens",
                      typeConverter=TypeConverters.toListString)

    def setPrefixes(self, p):
        return self._set(prefixes=p)

    def setSuffixes(self, s):
        return self._set(suffixes=s)

    def setInfixes(self, i):
        return self._set(infixes=i)

    def setWhitelist(self, w):
        return self._set(whitelist=w)

    @keyword_only
    def __init__(self, classname="com.johnsnowlabs.nlp.annotators.RecursiveTokenizer"):
        super(RecursiveTokenizer, self).__init__(classname="com.johnsnowlabs.nlp.annotators.RecursiveTokenizer")
        self._setDefault(
            prefixes=["'", "\"", "(", "[", "\n"],
            infixes=["\n", "(", ")"],
            suffixes=[".", ":", "%", ",", ";", "?", "'", "\"", ")", "]", "\n", "!", "'s"],
            whitelist=["it's", "that's", "there's", "he's", "she's", "what's", "let's", "who's", \
                       "It's", "That's", "There's", "He's", "She's", "What's", "Let's", "Who's"]
        )


    def _create_model(self, java_model):
        return RecursiveTokenizerModel(java_model=java_model)


class RecursiveTokenizerModel(AnnotatorModel):
    name = 'RecursiveTokenizerModel'

    def __init__(self, classname="com.johnsnowlabs.nlp.annotators.RecursiveTokenizerModel", java_model=None):
        super(RecursiveTokenizerModel, self).__init__(
            classname=classname,
            java_model=java_model
        )


class Tokenizer(AnnotatorApproach):

    targetPattern = Param(Params._dummy(),
                          "targetPattern",
                          "pattern to grab from text as token candidates. Defaults \S+",
                          typeConverter=TypeConverters.toString)

    prefixPattern = Param(Params._dummy(),
                          "prefixPattern",
                          "regex with groups and begins with \A to match target prefix. Defaults to \A([^\s\w\$\.]*)",
                          typeConverter=TypeConverters.toString)

    suffixPattern = Param(Params._dummy(),
                          "suffixPattern",
                          "regex with groups and ends with \z to match target suffix. Defaults to ([^\s\w]?)([^\s\w]*)\z",
                          typeConverter=TypeConverters.toString)

    infixPatterns = Param(Params._dummy(),
                          "infixPatterns",
                          "regex patterns that match tokens within a single target. groups identify different sub-tokens. multiple defaults",
                          typeConverter=TypeConverters.toListString)

    exceptions = Param(Params._dummy(),
                       "exceptions",
                       "Words that won't be affected by tokenization rules",
                       typeConverter=TypeConverters.toListString)

    exceptionsPath = Param(Params._dummy(),
                           "exceptionsPath",
                           "path to file containing list of exceptions",
                           typeConverter=TypeConverters.toString)

    caseSensitiveExceptions = Param(Params._dummy(),
                                    "caseSensitiveExceptions",
                                    "Whether to care for case sensitiveness in exceptions",
                                    typeConverter=TypeConverters.toBoolean)

    contextChars = Param(Params._dummy(),
                         "contextChars",
                         "character list used to separate from token boundaries",
                         typeConverter=TypeConverters.toListString)

    splitPattern = Param(Params._dummy(),
                         "splitPattern",
                         "character list used to separate from the inside of tokens",
                         typeConverter=TypeConverters.toString)

    splitChars = Param(Params._dummy(),
                       "splitChars",
                       "character list used to separate from the inside of tokens",
                       typeConverter=TypeConverters.toListString)

    minLength = Param(Params._dummy(),
                      "minLength",
                      "Set the minimum allowed legth for each token",
                      typeConverter=TypeConverters.toInt)

    maxLength = Param(Params._dummy(),
                      "maxLength",
                      "Set the maximum allowed legth for each token",
                      typeConverter=TypeConverters.toInt)

    name = 'Tokenizer'

    @keyword_only
    def __init__(self):
        super(Tokenizer, self).__init__(classname="com.johnsnowlabs.nlp.annotators.Tokenizer")
        self._setDefault(
            targetPattern="\\S+",
            contextChars=[".", ",", ";", ":", "!", "?", "*", "-", "(", ")", "\"", "'"],
            caseSensitiveExceptions=True,
            minLength=0,
            maxLength=99999
        )

    def getInfixPatterns(self):
        return self.getOrDefault("infixPatterns")

    def getSuffixPattern(self):
        return self.getOrDefault("suffixPattern")

    def getPrefixPattern(self):
        return self.getOrDefault("prefixPattern")

    def getContextChars(self):
        return self.getOrDefault("contextChars")

    def getSplitChars(self):
        return self.getOrDefault("splitChars")

    def setTargetPattern(self, value):
        return self._set(targetPattern=value)

    def setPrefixPattern(self, value):
        return self._set(prefixPattern=value)

    def setSuffixPattern(self, value):
        return self._set(suffixPattern=value)

    def setInfixPatterns(self, value):
        return self._set(infixPatterns=value)

    def addInfixPattern(self, value):
        try:
            infix_patterns = self.getInfixPatterns()
        except KeyError:
            infix_patterns = []
        infix_patterns.insert(0, value)
        return self._set(infixPatterns=infix_patterns)

    def setExceptions(self, value):
        return self._set(exceptions=value)

    def getExceptions(self):
        return self.getOrDefault("exceptions")

    def addException(self, value):
        try:
            exception_tokens = self.getExceptions()
        except KeyError:
            exception_tokens = []
        exception_tokens.append(value)
        return self._set(exceptions=exception_tokens)

    def setCaseSensitiveExceptions(self, value):
        return self._set(caseSensitiveExceptions=value)

    def getCaseSensitiveExceptions(self):
        return self.getOrDefault("caseSensitiveExceptions")

    def setContextChars(self, value):
        return self._set(contextChars=value)

    def addContextChars(self, value):
        try:
            context_chars = self.getContextChars()
        except KeyError:
            context_chars = []
        context_chars.append(value)
        return self._set(contextChars=context_chars)

    def setSplitPattern(self, value):
        return self._set(splitPattern=value)

    def setSplitChars(self, value):
        return self._set(splitChars=value)

    def addSplitChars(self, value):
        try:
            split_chars = self.getSplitChars()
        except KeyError:
            split_chars = []
        split_chars.append(value)
        return self._set(splitChars=split_chars)

    def setMinLength(self, value):
        return self._set(minLength=value)

    def setMaxLength(self, value):
        return self._set(maxLength=value)

    def _create_model(self, java_model):
        return TokenizerModel(java_model=java_model)


class TokenizerModel(AnnotatorModel):
    name = "TokenizerModel"

    exceptions = Param(Params._dummy(),
                       "exceptions",
                       "Words that won't be affected by tokenization rules",
                       typeConverter=TypeConverters.toListString)

    caseSensitiveExceptions = Param(Params._dummy(),
                                    "caseSensitiveExceptions",
                                    "Whether to care for case sensitiveness in exceptions",
                                    typeConverter=TypeConverters.toBoolean)

    targetPattern = Param(Params._dummy(),
                          "targetPattern",
                          "pattern to grab from text as token candidates. Defaults \S+",
                          typeConverter=TypeConverters.toString)

    rules = Param(Params._dummy(),
                  "rules",
                  "Rules structure factory containing pre processed regex rules",
                  typeConverter=TypeConverters.identity)

    splitPattern = Param(Params._dummy(),
                         "splitPattern",
                         "character list used to separate from the inside of tokens",
                         typeConverter=TypeConverters.toString)

    splitChars = Param(Params._dummy(),
                       "splitChars",
                       "character list used to separate from the inside of tokens",
                       typeConverter=TypeConverters.toListString)

    def __init__(self, classname="com.johnsnowlabs.nlp.annotators.TokenizerModel", java_model=None):
        super(TokenizerModel, self).__init__(
            classname=classname,
            java_model=java_model
        )
        self._setDefault(
            targetPattern="\\S+",
            caseSensitiveExceptions=True
        )

    def setSplitPattern(self, value):
        return self._set(splitPattern=value)

    def setSplitChars(self, value):
        return self._set(splitChars=value)

    def addSplitChars(self, value):
        try:
            split_chars = self.getSplitChars()
        except KeyError:
            split_chars = []
        split_chars.append(value)
        return self._set(splitChars=split_chars)

    @staticmethod
    def pretrained(name="token_rules", lang="en", remote_loc=None):
        from sparknlp.pretrained import ResourceDownloader
        return ResourceDownloader.downloadModel(TokenizerModel, name, lang, remote_loc)


class RegexTokenizer(AnnotatorModel):

    name = "RegexTokenizer"

    @keyword_only
    def __init__(self):
        super(RegexTokenizer, self).__init__(classname="com.johnsnowlabs.nlp.annotators.RegexTokenizer")
        self._setDefault(
            inputCols=["document"],
            outputCol="regexToken",
            toLowercase=False,
            minLength=1,
            pattern="\\s+"
        )

    minLength = Param(Params._dummy(),
                      "minLength",
                      "Set the minimum allowed legth for each token",
                      typeConverter=TypeConverters.toInt)

    maxLength = Param(Params._dummy(),
                      "maxLength",
                      "Set the maximum allowed legth for each token",
                      typeConverter=TypeConverters.toInt)

    toLowercase = Param(Params._dummy(),
                        "toLowercase",
                        "Indicates whether to convert all characters to lowercase before tokenizing.",
                        typeConverter=TypeConverters.toBoolean)

    pattern = Param(Params._dummy(),
                    "pattern",
                    "regex pattern used for tokenizing. Defaults \S+",
                    typeConverter=TypeConverters.toString)

    def setMinLength(self, value):
        return self._set(minLength=value)

    def setMaxLength(self, value):
        return self._set(maxLength=value)

    def setToLowercase(self, value):
        return self._set(toLowercase=value)

    def setPattern(self, value):
        return self._set(pattern=value)


class ChunkTokenizer(Tokenizer):
    name = 'ChunkTokenizer'

    @keyword_only
    def __init__(self):
        super(Tokenizer, self).__init__(classname="com.johnsnowlabs.nlp.annotators.ChunkTokenizer")

    def _create_model(self, java_model):
        return ChunkTokenizerModel(java_model=java_model)


class ChunkTokenizerModel(TokenizerModel):
    name = 'ChunkTokenizerModel'

    @keyword_only
    def __init__(self, classname="com.johnsnowlabs.nlp.annotators.ChunkTokenizerModel", java_model=None):
        super(TokenizerModel, self).__init__(
            classname=classname,
            java_model=java_model
        )


class Token2Chunk(AnnotatorModel):
    name = "Token2Chunk"

    def __init__(self):
        super(Token2Chunk, self).__init__(classname="com.johnsnowlabs.nlp.annotators.Token2Chunk")


class Stemmer(AnnotatorModel):

    language = Param(Params._dummy(), "language", "stemmer algorithm", typeConverter=TypeConverters.toString)

    name = "Stemmer"

    @keyword_only
    def __init__(self):
        super(Stemmer, self).__init__(classname="com.johnsnowlabs.nlp.annotators.Stemmer")
        self._setDefault(
            language="english"
        )


class Chunker(AnnotatorModel):

    regexParsers = Param(Params._dummy(),
                         "regexParsers",
                         "an array of grammar based chunk parsers",
                         typeConverter=TypeConverters.toListString)

    name = "Chunker"

    @keyword_only
    def __init__(self):
        super(Chunker, self).__init__(classname="com.johnsnowlabs.nlp.annotators.Chunker")

    def setRegexParsers(self, value):
        return self._set(regexParsers=value)


class DocumentNormalizer(AnnotatorModel):

    action = Param(Params._dummy(),
                   "action",
                   "action to perform applying regex patterns on text",
                   typeConverter=TypeConverters.toString)

    patterns = Param(Params._dummy(),
                     "patterns",
                     "normalization regex patterns which match will be removed from document. Defaults is <[^>]*>",
                     typeConverter=TypeConverters.toListString)

    replacement = Param(Params._dummy(),
                        "replacement",
                        "replacement string to apply when regexes match",
                        typeConverter=TypeConverters.toString)

    lowercase = Param(Params._dummy(),
                      "lowercase",
                      "whether to convert strings to lowercase",
                      typeConverter=TypeConverters.toBoolean)

    policy = Param(Params._dummy(),
                   "policy",
                   "policy to remove pattern from text",
                   typeConverter=TypeConverters.toString)

    encoding = Param(Params._dummy(),
                     "encoding",
                     "file encoding to apply on normalized documents",
                     typeConverter=TypeConverters.toString)

    @keyword_only
    def __init__(self):
        super(DocumentNormalizer, self).__init__(classname="com.johnsnowlabs.nlp.annotators.DocumentNormalizer")
        self._setDefault(
            action="clean_up",
            patterns=["<[^>]*>"],
            replacement=" ",
            lowercase=False,
            policy="pretty_all",
            encoding="UTF-8"
        )

    def setAction(self, value):
        return self._set(action=value)

    def setPatterns(self, value):
        return self._set(patterns=value)

    def setReplacement(self, value):
        return self._set(replacement=value)

    def setLowercase(self, value):
        return self._set(lowercase=value)

    def setPolicy(self, value):
        return self._set(policy=value)

    def setEncoding(self, value):
        return self._set(encoding=value)


class Normalizer(AnnotatorApproach):

    cleanupPatterns = Param(Params._dummy(),
                            "cleanupPatterns",
                            "normalization regex patterns which match will be removed from token",
                            typeConverter=TypeConverters.toListString)

    lowercase = Param(Params._dummy(),
                      "lowercase",
                      "whether to convert strings to lowercase")

    slangMatchCase = Param(Params._dummy(),
                           "slangMatchCase",
                           "whether or not to be case sensitive to match slangs. Defaults to false.")

    slangDictionary = Param(Params._dummy(),
                            "slangDictionary",
                            "slang dictionary is a delimited text. needs 'delimiter' in options",
                            typeConverter=TypeConverters.identity)

    @keyword_only
    def __init__(self):
        super(Normalizer, self).__init__(classname="com.johnsnowlabs.nlp.annotators.Normalizer")
        self._setDefault(
            cleanupPatterns=["[^\\pL+]"],
            lowercase=False,
            slangMatchCase=False
        )

    def setCleanupPatterns(self, value):
        return self._set(cleanupPatterns=value)

    def setLowercase(self, value):
        return self._set(lowercase=value)

    def setSlangDictionary(self, path, delimiter, read_as=ReadAs.TEXT, options={"format": "text"}):
        opts = options.copy()
        if "delimiter" not in opts:
            opts["delimiter"] = delimiter
        return self._set(slangDictionary=ExternalResource(path, read_as, opts))

    def _create_model(self, java_model):
        return NormalizerModel(java_model=java_model)


class NormalizerModel(AnnotatorModel):

    cleanupPatterns = Param(Params._dummy(),
                            "cleanupPatterns",
                            "normalization regex patterns which match will be removed from token",
                            typeConverter=TypeConverters.toListString)

    lowercase = Param(Params._dummy(),
                      "lowercase",
                      "whether to convert strings to lowercase")

    slangMatchCase = Param(Params._dummy(),
                           "slangMatchCase",
                           "whether or not to be case sensitive to match slangs. Defaults to false.")

    def __init__(self, classname="com.johnsnowlabs.nlp.annotators.NormalizerModel", java_model=None):
        super(NormalizerModel, self).__init__(
            classname=classname,
            java_model=java_model
        )

    name = "NormalizerModel"


class RegexMatcher(AnnotatorApproach):

    strategy = Param(Params._dummy(),
                     "strategy",
                     "MATCH_FIRST|MATCH_ALL|MATCH_COMPLETE",
                     typeConverter=TypeConverters.toString)
    externalRules = Param(Params._dummy(),
                          "externalRules",
                          "external resource to rules, needs 'delimiter' in options",
                          typeConverter=TypeConverters.identity)

    @keyword_only
    def __init__(self):
        super(RegexMatcher, self).__init__(classname="com.johnsnowlabs.nlp.annotators.RegexMatcher")
        self._setDefault(
            strategy="MATCH_ALL"
        )

    def setStrategy(self, value):
        return self._set(strategy=value)

    def setExternalRules(self, path, delimiter, read_as=ReadAs.TEXT, options={"format": "text"}):
        opts = options.copy()
        if "delimiter" not in opts:
            opts["delimiter"] = delimiter
        return self._set(externalRules=ExternalResource(path, read_as, opts))

    def _create_model(self, java_model):
        return RegexMatcherModel(java_model=java_model)


class RegexMatcherModel(AnnotatorModel):
    def __init__(self, classname="com.johnsnowlabs.nlp.annotators.RegexMatcherModel", java_model=None):
        super(RegexMatcherModel, self).__init__(
            classname=classname,
            java_model=java_model
        )

    name = "RegexMatcherModel"


class Lemmatizer(AnnotatorApproach):
    dictionary = Param(Params._dummy(),
                       "dictionary",
                       "lemmatizer external dictionary." +
                       " needs 'keyDelimiter' and 'valueDelimiter' in options for parsing target text",
                       typeConverter=TypeConverters.identity)

    @keyword_only
    def __init__(self):
        super(Lemmatizer, self).__init__(classname="com.johnsnowlabs.nlp.annotators.Lemmatizer")

    def _create_model(self, java_model):
        return LemmatizerModel(java_model=java_model)

    def setDictionary(self, path, key_delimiter, value_delimiter, read_as=ReadAs.TEXT,
                      options={"format": "text"}):
        opts = options.copy()
        if "keyDelimiter" not in opts:
            opts["keyDelimiter"] = key_delimiter
        if "valueDelimiter" not in opts:
            opts["valueDelimiter"] = value_delimiter
        return self._set(dictionary=ExternalResource(path, read_as, opts))


class LemmatizerModel(AnnotatorModel):
    name = "LemmatizerModel"

    def __init__(self, classname="com.johnsnowlabs.nlp.annotators.LemmatizerModel", java_model=None):
        super(LemmatizerModel, self).__init__(
            classname=classname,
            java_model=java_model
        )

    @staticmethod
    def pretrained(name="lemma_antbnc", lang="en", remote_loc=None):
        from sparknlp.pretrained import ResourceDownloader
        return ResourceDownloader.downloadModel(LemmatizerModel, name, lang, remote_loc)


class DateMatcherUtils(Params):
    dateFormat = Param(Params._dummy(),
                       "dateFormat",
                       "desired format for dates extracted",
                       typeConverter=TypeConverters.toString)

    readMonthFirst = Param(Params._dummy(),
                           "readMonthFirst",
                           "Whether to parse july 07/05/2015 or as 05/07/2015",
                           typeConverter=TypeConverters.toBoolean
                           )

    defaultDayWhenMissing = Param(Params._dummy(),
                                  "defaultDayWhenMissing",
                                  "which day to set when it is missing from parsed input",
                                  typeConverter=TypeConverters.toInt
                                  )

    def setFormat(self, value):
        return self._set(dateFormat=value)

    def setReadMonthFirst(self, value):
        return self._set(readMonthFirst=value)

    def setDefaultDayWhenMissing(self, value):
        return self._set(defaultDayWhenMissing=value)


class DateMatcher(AnnotatorModel, DateMatcherUtils):

    name = "DateMatcher"

    @keyword_only
    def __init__(self):
        super(DateMatcher, self).__init__(classname="com.johnsnowlabs.nlp.annotators.DateMatcher")
        self._setDefault(
            dateFormat="yyyy/MM/dd",
            readMonthFirst=True,
            defaultDayWhenMissing=1
        )


class MultiDateMatcher(AnnotatorModel, DateMatcherUtils):

    name = "MultiDateMatcher"

    @keyword_only
    def __init__(self):
        super(MultiDateMatcher, self).__init__(classname="com.johnsnowlabs.nlp.annotators.MultiDateMatcher")
        self._setDefault(
            dateFormat="yyyy/MM/dd",
            readMonthFirst=True,
            defaultDayWhenMissing=1
        )


class TextMatcher(AnnotatorApproach):

    entities = Param(Params._dummy(),
                     "entities",
                     "ExternalResource for entities",
                     typeConverter=TypeConverters.identity)

    caseSensitive = Param(Params._dummy(),
                          "caseSensitive",
                          "whether to match regardless of case. Defaults true",
                          typeConverter=TypeConverters.toBoolean)

    mergeOverlapping = Param(Params._dummy(),
                             "mergeOverlapping",
                             "whether to merge overlapping matched chunks. Defaults false",
                             typeConverter=TypeConverters.toBoolean)

    entityValue = Param(Params._dummy(),
                        "entityValue",
                        "value for the entity metadata field",
                        typeConverter=TypeConverters.toString)


    buildFromTokens = Param(Params._dummy(),
                            "buildFromTokens",
                            "whether the TextMatcher should take the CHUNK from TOKEN or not",
                            typeConverter=TypeConverters.toBoolean)

    @keyword_only
    def __init__(self):
        super(TextMatcher, self).__init__(classname="com.johnsnowlabs.nlp.annotators.TextMatcher")
        self._setDefault(caseSensitive=True)
        self._setDefault(mergeOverlapping=False)

    def _create_model(self, java_model):
        return TextMatcherModel(java_model=java_model)

    def setEntities(self, path, read_as=ReadAs.TEXT, options={"format": "text"}):
        return self._set(entities=ExternalResource(path, read_as, options.copy()))

    def setCaseSensitive(self, b):
        return self._set(caseSensitive=b)

    def setMergeOverlapping(self, b):
        return self._set(mergeOverlapping=b)

    def setEntityValue(self, b):
        return self._set(entityValue=b)

    def setBuildFromTokens(self, b):
        return self._set(buildFromTokens=b)


class TextMatcherModel(AnnotatorModel):
    name = "TextMatcherModel"

    mergeOverlapping = Param(Params._dummy(),
                             "mergeOverlapping",
                             "whether to merge overlapping matched chunks. Defaults false",
                             typeConverter=TypeConverters.toBoolean)

    searchTrie = Param(Params._dummy(),
                       "searchTrie",
                       "searchTrie",
                       typeConverter=TypeConverters.identity)

    entityValue = Param(Params._dummy(),
                        "entityValue",
                        "value for the entity metadata field",
                        typeConverter=TypeConverters.toString)


    buildFromTokens = Param(Params._dummy(),
                            "buildFromTokens",
                            "whether the TextMatcher should take the CHUNK from TOKEN or not",
                            typeConverter=TypeConverters.toBoolean)

    def __init__(self, classname="com.johnsnowlabs.nlp.annotators.TextMatcherModel", java_model=None):
        super(TextMatcherModel, self).__init__(
            classname=classname,
            java_model=java_model
        )

    def setMergeOverlapping(self, b):
        return self._set(mergeOverlapping=b)

    def setEntityValue(self, b):
        return self._set(entityValue=b)

    def setBuildFromTokens(self, b):
        return self._set(buildFromTokens=b)

    @staticmethod
    def pretrained(name, lang="en", remote_loc=None):
        from sparknlp.pretrained import ResourceDownloader
        return ResourceDownloader.downloadModel(TextMatcherModel, name, lang, remote_loc)


class BigTextMatcher(AnnotatorApproach, HasStorage):

    entities = Param(Params._dummy(),
                     "entities",
                     "ExternalResource for entities",
                     typeConverter=TypeConverters.identity)

    caseSensitive = Param(Params._dummy(),
                          "caseSensitive",
                          "whether to ignore case in index lookups",
                          typeConverter=TypeConverters.toBoolean)

    mergeOverlapping = Param(Params._dummy(),
                             "mergeOverlapping",
                             "whether to merge overlapping matched chunks. Defaults false",
                             typeConverter=TypeConverters.toBoolean)

    tokenizer = Param(Params._dummy(),
                      "tokenizer",
                      "TokenizerModel to use to tokenize input file for building a Trie",
                      typeConverter=TypeConverters.identity)

    @keyword_only
    def __init__(self):
        super(BigTextMatcher, self).__init__(classname="com.johnsnowlabs.nlp.annotators.btm.BigTextMatcher")
        self._setDefault(caseSensitive=True)
        self._setDefault(mergeOverlapping=False)

    def _create_model(self, java_model):
        return TextMatcherModel(java_model=java_model)

    def setEntities(self, path, read_as=ReadAs.TEXT, options={"format": "text"}):
        return self._set(entities=ExternalResource(path, read_as, options.copy()))

    def setCaseSensitive(self, b):
        return self._set(caseSensitive=b)

    def setMergeOverlapping(self, b):
        return self._set(mergeOverlapping=b)

    def setTokenizer(self, tokenizer_model):
        tokenizer_model._transfer_params_to_java()
        return self._set(tokenizer_model._java_obj)


class BigTextMatcherModel(AnnotatorModel, HasStorageModel):
    name = "BigTextMatcherModel"
    databases = ['TMVOCAB', 'TMEDGES', 'TMNODES']

    caseSensitive = Param(Params._dummy(),
                          "caseSensitive",
                          "whether to ignore case in index lookups",
                          typeConverter=TypeConverters.toBoolean)

    mergeOverlapping = Param(Params._dummy(),
                             "mergeOverlapping",
                             "whether to merge overlapping matched chunks. Defaults false",
                             typeConverter=TypeConverters.toBoolean)

    searchTrie = Param(Params._dummy(),
                       "searchTrie",
                       "searchTrie",
                       typeConverter=TypeConverters.identity)

    def __init__(self, classname="com.johnsnowlabs.nlp.annotators.btm.TextMatcherModel", java_model=None):
        super(BigTextMatcherModel, self).__init__(
            classname=classname,
            java_model=java_model
        )

    def setMergeOverlapping(self, b):
        return self._set(mergeOverlapping=b)

    def setCaseSensitive(self, v):
        return self._set(caseSensitive=v)

    @staticmethod
    def pretrained(name, lang="en", remote_loc=None):
        from sparknlp.pretrained import ResourceDownloader
        return ResourceDownloader.downloadModel(TextMatcherModel, name, lang, remote_loc)

    @staticmethod
    def loadStorage(path, spark, storage_ref):
        HasStorageModel.loadStorages(path, spark, storage_ref, BigTextMatcherModel.databases)


class PerceptronApproach(AnnotatorApproach):
    posCol = Param(Params._dummy(),
                   "posCol",
                   "column of Array of POS tags that match tokens",
                   typeConverter=TypeConverters.toString)

    nIterations = Param(Params._dummy(),
                        "nIterations",
                        "Number of iterations in training, converges to better accuracy",
                        typeConverter=TypeConverters.toInt)

    @keyword_only
    def __init__(self):
        super(PerceptronApproach, self).__init__(
            classname="com.johnsnowlabs.nlp.annotators.pos.perceptron.PerceptronApproach")
        self._setDefault(
            nIterations=5
        )

    def setPosCol(self, value):
        return self._set(posCol=value)

    def setIterations(self, value):
        return self._set(nIterations=value)

    def getNIterations(self):
        return self.getOrDefault(self.nIterations)

    def _create_model(self, java_model):
        return PerceptronModel(java_model=java_model)


class PerceptronModel(AnnotatorModel):
    name = "PerceptronModel"

    def __init__(self, classname="com.johnsnowlabs.nlp.annotators.pos.perceptron.PerceptronModel", java_model=None):
        super(PerceptronModel, self).__init__(
            classname=classname,
            java_model=java_model
        )

    @staticmethod
    def pretrained(name="pos_anc", lang="en", remote_loc=None):
        from sparknlp.pretrained import ResourceDownloader
        return ResourceDownloader.downloadModel(PerceptronModel, name, lang, remote_loc)


class SentenceDetectorParams:
    useAbbreviations = Param(Params._dummy(),
                             "useAbbreviations",
                             "whether to apply abbreviations at sentence detection",
                             typeConverter=TypeConverters.toBoolean)

    customBounds = Param(Params._dummy(),
                         "customBounds",
                         "characters used to explicitly mark sentence bounds",
                         typeConverter=TypeConverters.toListString)

    useCustomBoundsOnly = Param(Params._dummy(),
                                "useCustomBoundsOnly",
                                "Only utilize custom bounds in sentence detection",
                                typeConverter=TypeConverters.toBoolean)

    explodeSentences = Param(Params._dummy(),
                             "explodeSentences",
                             "whether to explode each sentence into a different row, for better parallelization. Defaults to false.",
                             typeConverter=TypeConverters.toBoolean)

    splitLength = Param(Params._dummy(),
                        "splitLength",
                        "length at which sentences will be forcibly split.",
                        typeConverter=TypeConverters.toInt)

    minLength = Param(Params._dummy(),
                      "minLength",
                      "Set the minimum allowed length for each sentence.",
                      typeConverter=TypeConverters.toInt)

    maxLength = Param(Params._dummy(),
                      "maxLength",
                      "Set the maximum allowed length for each sentence",
                      typeConverter=TypeConverters.toInt)


class SentenceDetector(AnnotatorModel, SentenceDetectorParams):

    name = 'SentenceDetector'

    # this one is exclusive to this detector
    detectLists = Param(Params._dummy(),
                        "detectLists",
                        "whether detect lists during sentence detection",
                        typeConverter=TypeConverters.toBoolean)

    def setCustomBounds(self, value):
        return self._set(customBounds=value)

    def setUseAbbreviations(self, value):
        return self._set(useAbbreviations=value)

    def setDetectLists(self, value):
        return self._set(detectLists=value)

    def setUseCustomBoundsOnly(self, value):
        return self._set(useCustomBoundsOnly=value)

    def setExplodeSentences(self, value):
        return self._set(explodeSentences=value)

    def setSplitLength(self, value):
        return self._set(splitLength=value)

    def setMinLength(self, value):
        return self._set(minLength=value)

    def setMaxLength(self, value):
        return self._set(maxLength=value)

    @keyword_only
    def __init__(self):
        super(SentenceDetector, self).__init__(
            classname="com.johnsnowlabs.nlp.annotators.sbd.pragmatic.SentenceDetector")
        self._setDefault(
            useAbbreviations=True,
            detectLists=True,
            useCustomBoundsOnly=False,
            customBounds=[],
            explodeSentences=False,
            minLength=0,
            maxLength=99999
        )


class SentimentDetector(AnnotatorApproach):
    dictionary = Param(Params._dummy(),
                       "dictionary",
                       "path for dictionary to sentiment analysis",
                       typeConverter=TypeConverters.identity)

    positiveMultiplier = Param(Params._dummy(),
                               "positiveMultiplier",
                               "multiplier for positive sentiments. Defaults 1.0",
                               typeConverter=TypeConverters.toFloat)

    negativeMultiplier = Param(Params._dummy(),
                               "negativeMultiplier",
                               "multiplier for negative sentiments. Defaults -1.0",
                               typeConverter=TypeConverters.toFloat)

    incrementMultiplier = Param(Params._dummy(),
                                "incrementMultiplier",
                                "multiplier for increment sentiments. Defaults 2.0",
                                typeConverter=TypeConverters.toFloat)

    decrementMultiplier = Param(Params._dummy(),
                                "decrementMultiplier",
                                "multiplier for decrement sentiments. Defaults -2.0",
                                typeConverter=TypeConverters.toFloat)

    reverseMultiplier = Param(Params._dummy(),
                              "reverseMultiplier",
                              "multiplier for revert sentiments. Defaults -1.0",
                              typeConverter=TypeConverters.toFloat)

    enableScore = Param(Params._dummy(),
                        "enableScore",
                        "if true, score will show as the double value, else will output string \"positive\" or \"negative\". Defaults false",
                        typeConverter=TypeConverters.toBoolean)


    def __init__(self):
        super(SentimentDetector, self).__init__(
            classname="com.johnsnowlabs.nlp.annotators.sda.pragmatic.SentimentDetector")
        self._setDefault(positiveMultiplier=1.0, negativeMultiplier=-1.0, incrementMultiplier=2.0,
                         decrementMultiplier=-2.0, reverseMultiplier=-1.0, enableScore=False)

    def setDictionary(self, path, delimiter, read_as=ReadAs.TEXT, options={'format': 'text'}):
        opts = options.copy()
        if "delimiter" not in opts:
            opts["delimiter"] = delimiter
        return self._set(dictionary=ExternalResource(path, read_as, opts))

    def _create_model(self, java_model):
        return SentimentDetectorModel(java_model=java_model)


class SentimentDetectorModel(AnnotatorModel):
    name = "SentimentDetectorModel"

    positiveMultiplier = Param(Params._dummy(),
                               "positiveMultiplier",
                               "multiplier for positive sentiments. Defaults 1.0",
                               typeConverter=TypeConverters.toFloat)

    def __init__(self, classname="com.johnsnowlabs.nlp.annotators.sda.pragmatic.SentimentDetectorModel",
                 java_model=None):
        super(SentimentDetectorModel, self).__init__(
            classname=classname,
            java_model=java_model
        )


class ViveknSentimentApproach(AnnotatorApproach):
    sentimentCol = Param(Params._dummy(),
                         "sentimentCol",
                         "column with the sentiment result of every row. Must be 'positive' or 'negative'",
                         typeConverter=TypeConverters.toString)

    pruneCorpus = Param(Params._dummy(),
                        "pruneCorpus",
                        "Removes unfrequent scenarios from scope. The higher the better performance. Defaults 1",
                        typeConverter=TypeConverters.toInt)

    importantFeatureRatio = Param(Params._dummy(),
                                  "importantFeatureRatio",
                                  "proportion of feature content to be considered relevant. Defaults to 0.5",
                                  typeConverter=TypeConverters.toFloat)

    unimportantFeatureStep = Param(Params._dummy(),
                                   "unimportantFeatureStep",
                                   "proportion to lookahead in unimportant features. Defaults to 0.025",
                                   typeConverter=TypeConverters.toFloat)

    featureLimit = Param(Params._dummy(),
                         "featureLimit",
                         "content feature limit, to boost performance in very dirt text. Default disabled with -1",
                         typeConverter=TypeConverters.toInt)

    @keyword_only
    def __init__(self):
        super(ViveknSentimentApproach, self).__init__(
            classname="com.johnsnowlabs.nlp.annotators.sda.vivekn.ViveknSentimentApproach")
        self._setDefault(pruneCorpus=1, importantFeatureRatio=0.5, unimportantFeatureStep=0.025, featureLimit=-1)

    def setSentimentCol(self, value):
        return self._set(sentimentCol=value)

    def setPruneCorpus(self, value):
        return self._set(pruneCorpus=value)

    def _create_model(self, java_model):
        return ViveknSentimentModel(java_model=java_model)


class ViveknSentimentModel(AnnotatorModel):
    name = "ViveknSentimentModel"

    importantFeatureRatio = Param(Params._dummy(),
                                  "importantFeatureRatio",
                                  "proportion of feature content to be considered relevant. Defaults to 0.5",
                                  typeConverter=TypeConverters.toFloat)

    unimportantFeatureStep = Param(Params._dummy(),
                                   "unimportantFeatureStep",
                                   "proportion to lookahead in unimportant features. Defaults to 0.025",
                                   typeConverter=TypeConverters.toFloat)

    featureLimit = Param(Params._dummy(),
                         "featureLimit",
                         "content feature limit, to boost performance in very dirt text. Default disabled with -1",
                         typeConverter=TypeConverters.toInt)

    def __init__(self, classname="com.johnsnowlabs.nlp.annotators.sda.vivekn.ViveknSentimentModel", java_model=None):
        super(ViveknSentimentModel, self).__init__(
            classname=classname,
            java_model=java_model
        )

    @staticmethod
    def pretrained(name="sentiment_vivekn", lang="en", remote_loc=None):
        from sparknlp.pretrained import ResourceDownloader
        return ResourceDownloader.downloadModel(ViveknSentimentModel, name, lang, remote_loc)


class NorvigSweetingApproach(AnnotatorApproach):
    dictionary = Param(Params._dummy(),
                       "dictionary",
                       "dictionary needs 'tokenPattern' regex in dictionary for separating words",
                       typeConverter=TypeConverters.identity)

    caseSensitive = Param(Params._dummy(),
                          "caseSensitive",
                          "whether to ignore case sensitivty",
                          typeConverter=TypeConverters.toBoolean)

    doubleVariants = Param(Params._dummy(),
                           "doubleVariants",
                           "whether to use more expensive spell checker",
                           typeConverter=TypeConverters.toBoolean)

    shortCircuit = Param(Params._dummy(),
                         "shortCircuit",
                         "whether to use faster mode",
                         typeConverter=TypeConverters.toBoolean)

    frequencyPriority = Param(Params._dummy(),
                              "frequencyPriority",
                              "applies frequency over hamming in intersections. When false hamming takes priority",
                              typeConverter=TypeConverters.toBoolean)

    wordSizeIgnore = Param(Params._dummy(),
                           "wordSizeIgnore",
                           "minimum size of word before ignoring. Defaults to 3",
                           typeConverter=TypeConverters.toInt)

    dupsLimit = Param(Params._dummy(),
                      "dupsLimit",
                      "maximum duplicate of characters in a word to consider. Defaults to 2",
                      typeConverter=TypeConverters.toInt)

    reductLimit = Param(Params._dummy(),
                        "reductLimit",
                        "word reductions limit. Defaults to 3",
                        typeConverter=TypeConverters.toInt)

    intersections = Param(Params._dummy(),
                          "intersections",
                          "hamming intersections to attempt. Defaults to 10",
                          typeConverter=TypeConverters.toInt)

    vowelSwapLimit = Param(Params._dummy(),
                           "vowelSwapLimit",
                           "vowel swap attempts. Defaults to 6",
                           typeConverter=TypeConverters.toInt)

    @keyword_only
    def __init__(self):
        super(NorvigSweetingApproach, self).__init__(
            classname="com.johnsnowlabs.nlp.annotators.spell.norvig.NorvigSweetingApproach")
        self._setDefault(caseSensitive=False, doubleVariants=False, shortCircuit=False, wordSizeIgnore=3, dupsLimit=2,
                         reductLimit=3, intersections=10, vowelSwapLimit=6, frequencyPriority=True)
        self.dictionary_path = ""

    def setDictionary(self, path, token_pattern="\S+", read_as=ReadAs.TEXT, options={"format": "text"}):
        self.dictionary_path = path
        opts = options.copy()
        if "tokenPattern" not in opts:
            opts["tokenPattern"] = token_pattern
        return self._set(dictionary=ExternalResource(path, read_as, opts))

    def setCaseSensitive(self, value):
        return self._set(caseSensitive=value)

    def setDoubleVariants(self, value):
        return self._set(doubleVariants=value)

    def setShortCircuit(self, value):
        return self._set(shortCircuit=value)

    def setFrequencyPriority(self, value):
        return self._set(frequencyPriority=value)

    def _create_model(self, java_model):
        return NorvigSweetingModel(java_model=java_model)


class NorvigSweetingModel(AnnotatorModel):
    name = "NorvigSweetingModel"

    def __init__(self, classname="com.johnsnowlabs.nlp.annotators.spell.norvig.NorvigSweetingModel", java_model=None):
        super(NorvigSweetingModel, self).__init__(
            classname=classname,
            java_model=java_model
        )

    @staticmethod
    def pretrained(name="spellcheck_norvig", lang="en", remote_loc=None):
        from sparknlp.pretrained import ResourceDownloader
        return ResourceDownloader.downloadModel(NorvigSweetingModel, name, lang, remote_loc)


class SymmetricDeleteApproach(AnnotatorApproach):
    corpus = Param(Params._dummy(),
                   "corpus",
                   "folder or file with text that teaches about the language",
                   typeConverter=TypeConverters.identity)

    dictionary = Param(Params._dummy(),
                       "dictionary",
                       "folder or file with text that teaches about the language",
                       typeConverter=TypeConverters.identity)

    maxEditDistance = Param(Params._dummy(),
                            "maxEditDistance",
                            "max edit distance characters to derive strings from a word",
                            typeConverter=TypeConverters.toInt)

    frequencyThreshold = Param(Params._dummy(),
                               "frequencyThreshold",
                               "minimum frequency of words to be considered from training. " +
                               "Increase if training set is LARGE. Defaults to 0",
                               typeConverter=TypeConverters.toInt)

    deletesThreshold = Param(Params._dummy(),
                             "deletesThreshold",
                             "minimum frequency of corrections a word needs to have to be considered from training." +
                             "Increase if training set is LARGE. Defaults to 0",
                             typeConverter=TypeConverters.toInt)

    dupsLimit = Param(Params._dummy(),
                      "dupsLimit",
                      "maximum duplicate of characters in a word to consider. Defaults to 2",
                      typeConverter=TypeConverters.toInt)

    @keyword_only
    def __init__(self):
        super(SymmetricDeleteApproach, self).__init__(
            classname="com.johnsnowlabs.nlp.annotators.spell.symmetric.SymmetricDeleteApproach")
        self._setDefault(maxEditDistance=3, frequencyThreshold=0, deletesThreshold=0, dupsLimit=2)
        self.dictionary_path = ""

    def setDictionary(self, path, token_pattern="\S+", read_as=ReadAs.TEXT, options={"format": "text"}):
        self.dictionary_path = path
        opts = options.copy()
        if "tokenPattern" not in opts:
            opts["tokenPattern"] = token_pattern
        return self._set(dictionary=ExternalResource(path, read_as, opts))

    def setMaxEditDistance(self, v):
        return self._set(maxEditDistance=v)

    def setFrequencyThreshold(self, v):
        return self._set(frequencyThreshold=v)

    def setDeletesThreshold(self, v):
        return self._set(deletesThreshold=v)

    def _create_model(self, java_model):
        return SymmetricDeleteModel(java_model=java_model)


class SymmetricDeleteModel(AnnotatorModel):
    name = "SymmetricDeleteModel"

    def __init__(self, classname="com.johnsnowlabs.nlp.annotators.spell.symmetric.SymmetricDeleteModel",
                 java_model=None):
        super(SymmetricDeleteModel, self).__init__(
            classname=classname,
            java_model=java_model
        )

    @staticmethod
    def pretrained(name="spellcheck_sd", lang="en", remote_loc=None):
        from sparknlp.pretrained import ResourceDownloader
        return ResourceDownloader.downloadModel(SymmetricDeleteModel, name, lang, remote_loc)


class NerApproach(Params):
    labelColumn = Param(Params._dummy(),
                        "labelColumn",
                        "Column with label per each token",
                        typeConverter=TypeConverters.toString)

    entities = Param(Params._dummy(), "entities", "Entities to recognize", TypeConverters.toListString)

    minEpochs = Param(Params._dummy(), "minEpochs", "Minimum number of epochs to train", TypeConverters.toInt)
    maxEpochs = Param(Params._dummy(), "maxEpochs", "Maximum number of epochs to train", TypeConverters.toInt)

    verbose = Param(Params._dummy(), "verbose", "Level of verbosity during training", TypeConverters.toInt)
    randomSeed = Param(Params._dummy(), "randomSeed", "Random seed", TypeConverters.toInt)

    def setLabelColumn(self, value):
        return self._set(labelColumn=value)

    def setEntities(self, tags):
        return self._set(entities=tags)

    def setMinEpochs(self, epochs):
        return self._set(minEpochs=epochs)

    def setMaxEpochs(self, epochs):
        return self._set(maxEpochs=epochs)

    def setVerbose(self, verboseValue):
        return self._set(verbose=verboseValue)

    def setRandomSeed(self, seed):
        return self._set(randomSeed=seed)

    def getLabelColumn(self):
        return self.getOrDefault(self.labelColumn)


class NerCrfApproach(AnnotatorApproach, NerApproach):

    l2 = Param(Params._dummy(), "l2", "L2 regularization coefficient", TypeConverters.toFloat)

    c0 = Param(Params._dummy(), "c0", "c0 params defining decay speed for gradient", TypeConverters.toInt)

    lossEps = Param(Params._dummy(), "lossEps", "If Epoch relative improvement less than eps then training is stopped",
                    TypeConverters.toFloat)

    minW = Param(Params._dummy(), "minW", "Features with less weights then this param value will be filtered",
                 TypeConverters.toFloat)

    includeConfidence = Param(Params._dummy(), "includeConfidence", "external features is a delimited text. needs 'delimiter' in options",
                              TypeConverters.toBoolean)

    externalFeatures = Param(Params._dummy(), "externalFeatures", "Additional dictionaries paths to use as a features",
                             TypeConverters.identity)

    def setL2(self, l2value):
        return self._set(l2=l2value)

    def setC0(self, c0value):
        return self._set(c0=c0value)

    def setLossEps(self, eps):
        return self._set(lossEps=eps)

    def setMinW(self, w):
        return self._set(minW=w)

    def setExternalFeatures(self, path, delimiter, read_as=ReadAs.TEXT, options={"format": "text"}):
        opts = options.copy()
        if "delimiter" not in opts:
            opts["delimiter"] = delimiter
        return self._set(externalFeatures=ExternalResource(path, read_as, opts))

    def setIncludeConfidence(self, b):
        return self._set(includeConfidence=b)

    def _create_model(self, java_model):
        return NerCrfModel(java_model=java_model)

    @keyword_only
    def __init__(self):
        super(NerCrfApproach, self).__init__(classname="com.johnsnowlabs.nlp.annotators.ner.crf.NerCrfApproach")
        self._setDefault(
            minEpochs=0,
            maxEpochs=1000,
            l2=float(1),
            c0=2250000,
            lossEps=float(1e-3),
            verbose=4,
            includeConfidence=False
        )


class NerCrfModel(AnnotatorModel):
    name = "NerCrfModel"

    includeConfidence = Param(Params._dummy(), "includeConfidence", "external features is a delimited text. needs 'delimiter' in options",
                              TypeConverters.toBoolean)

    def __init__(self, classname="com.johnsnowlabs.nlp.annotators.ner.crf.NerCrfModel", java_model=None):
        super(NerCrfModel, self).__init__(
            classname=classname,
            java_model=java_model
        )

    def setIncludeConfidence(self, b):
        return self._set(includeConfidence=b)

    @staticmethod
    def pretrained(name="ner_crf", lang="en", remote_loc=None):
        from sparknlp.pretrained import ResourceDownloader
        return ResourceDownloader.downloadModel(NerCrfModel, name, lang, remote_loc)


class NerDLApproach(AnnotatorApproach, NerApproach):

    lr = Param(Params._dummy(), "lr", "Learning Rate", TypeConverters.toFloat)

    po = Param(Params._dummy(), "po", "Learning rate decay coefficient. Real Learning Rage = lr / (1 + po * epoch)",
               TypeConverters.toFloat)

    batchSize = Param(Params._dummy(), "batchSize", "Batch size", TypeConverters.toInt)

    dropout = Param(Params._dummy(), "dropout", "Dropout coefficient", TypeConverters.toFloat)

    graphFolder = Param(Params._dummy(), "graphFolder", "Folder path that contain external graph files", TypeConverters.toString)

    configProtoBytes = Param(Params._dummy(), "configProtoBytes", "ConfigProto from tensorflow, serialized into byte array. Get with config_proto.SerializeToString()", TypeConverters.toListString)

    useContrib = Param(Params._dummy(), "useContrib", "whether to use contrib LSTM Cells. Not compatible with Windows. Might slightly improve accuracy.", TypeConverters.toBoolean)

    validationSplit = Param(Params._dummy(), "validationSplit", "Choose the proportion of training dataset to be validated against the model on each Epoch. The value should be between 0.0 and 1.0 and by default it is 0.0 and off.",
                            TypeConverters.toFloat)

    evaluationLogExtended = Param(Params._dummy(), "evaluationLogExtended", "Choose the proportion of training dataset to be validated against the model on each Epoch. The value should be between 0.0 and 1.0 and by default it is 0.0 and off.",
                                  TypeConverters.toBoolean)

    testDataset = Param(Params._dummy(), "testDataset",
                        "Path to test dataset. If set used to calculate statistic on it during training.",
                        TypeConverters.identity)

    includeConfidence = Param(Params._dummy(), "includeConfidence",
                              "whether to include confidence scores in annotation metadata",
                              TypeConverters.toBoolean)

    enableOutputLogs = Param(Params._dummy(), "enableOutputLogs",
                             "Whether to use stdout in addition to Spark logs.",
                             TypeConverters.toBoolean)

    outputLogsPath = Param(Params._dummy(), "outputLogsPath", "Folder path to save training logs", TypeConverters.toString)

    enableMemoryOptimizer = Param(Params._dummy(), "enableMemoryOptimizer", "Whether to optimize for large datasets or not. Enabling this option can slow down training.", TypeConverters.toBoolean)

    def setConfigProtoBytes(self, b):
        return self._set(configProtoBytes=b)

    def setGraphFolder(self, p):
        return self._set(graphFolder=p)

    def setUseContrib(self, v):
        if v and sys.version == 'win32':
            raise Exception("Windows not supported to use contrib")
        return self._set(useContrib=v)

    def setLr(self, v):
        self._set(lr=v)
        return self

    def setPo(self, v):
        self._set(po=v)
        return self

    def setBatchSize(self, v):
        self._set(batchSize=v)
        return self

    def setDropout(self, v):
        self._set(dropout=v)
        return self

    def _create_model(self, java_model):
        return NerDLModel(java_model=java_model)

    def setValidationSplit(self, v):
        self._set(validationSplit=v)
        return self

    def setEvaluationLogExtended(self, v):
        self._set(evaluationLogExtended=v)
        return self

    def setTestDataset(self, path, read_as=ReadAs.SPARK, options={"format": "parquet"}):
        return self._set(testDataset=ExternalResource(path, read_as, options.copy()))

    def setIncludeConfidence(self, value):
        return self._set(includeConfidence=value)

    def setEnableOutputLogs(self, value):
        return self._set(enableOutputLogs=value)

    def setEnableMemoryOptimizer(self, value):
        return self._set(enableMemoryOptimizer=value)

    def setOutputLogsPath(self, p):
        return self._set(outputLogsPath=p)

    @keyword_only
    def __init__(self):
        super(NerDLApproach, self).__init__(classname="com.johnsnowlabs.nlp.annotators.ner.dl.NerDLApproach")
        uc = False if sys.platform == 'win32' else True
        self._setDefault(
            minEpochs=0,
            maxEpochs=50,
            lr=float(0.001),
            po=float(0.005),
            batchSize=8,
            dropout=float(0.5),
            verbose=2,
            useContrib=uc,
            validationSplit=float(0.0),
            evaluationLogExtended=False,
            includeConfidence=False,
            enableOutputLogs=False,
            enableMemoryOptimizer=False
        )


class NerDLModel(AnnotatorModel, HasStorageRef):
    name = "NerDLModel"

    def __init__(self, classname="com.johnsnowlabs.nlp.annotators.ner.dl.NerDLModel", java_model=None):
        super(NerDLModel, self).__init__(
            classname=classname,
            java_model=java_model
        )
        self._setDefault(includeConfidence=False)

    configProtoBytes = Param(Params._dummy(), "configProtoBytes", "ConfigProto from tensorflow, serialized into byte array. Get with config_proto.SerializeToString()", TypeConverters.toListString)
    includeConfidence = Param(Params._dummy(), "includeConfidence",
                              "whether to include confidence scores in annotation metadata",
                              TypeConverters.toBoolean)
    classes = Param(Params._dummy(), "classes",
                    "get the tags used to trained this NerDLModel",
                    TypeConverters.toListString)

    def setConfigProtoBytes(self, b):
        return self._set(configProtoBytes=b)

    def setIncludeConfidence(self, value):
        return self._set(includeConfidence=value)

    @staticmethod
    def pretrained(name="ner_dl", lang="en", remote_loc=None):
        from sparknlp.pretrained import ResourceDownloader
        return ResourceDownloader.downloadModel(NerDLModel, name, lang, remote_loc)


class NerConverter(AnnotatorModel):
    name = 'NerConverter'

    whiteList = Param(
        Params._dummy(),
        "whiteList",
        "If defined, list of entities to process. The rest will be ignored. Do not include IOB prefix on labels",
        typeConverter=TypeConverters.toListString
    )

    def setWhiteList(self, entities):
        return self._set(whiteList=entities)

    @keyword_only
    def __init__(self):
        super(NerConverter, self).__init__(classname="com.johnsnowlabs.nlp.annotators.ner.NerConverter")


class DependencyParserApproach(AnnotatorApproach):
    dependencyTreeBank = Param(Params._dummy(),
                               "dependencyTreeBank",
                               "Dependency treebank source files",
                               typeConverter=TypeConverters.identity)

    conllU = Param(Params._dummy(),
                   "conllU",
                   "Universal Dependencies source files",
                   typeConverter=TypeConverters.identity)

    numberOfIterations = Param(Params._dummy(),
                               "numberOfIterations",
                               "Number of iterations in training, converges to better accuracy",
                               typeConverter=TypeConverters.toInt)

    @keyword_only
    def __init__(self):
        super(DependencyParserApproach,
              self).__init__(classname="com.johnsnowlabs.nlp.annotators.parser.dep.DependencyParserApproach")
        self._setDefault(numberOfIterations=10)

    def setNumberOfIterations(self, value):
        return self._set(numberOfIterations=value)

    def setDependencyTreeBank(self, path, read_as=ReadAs.TEXT, options={"key": "value"}):
        opts = options.copy()
        return self._set(dependencyTreeBank=ExternalResource(path, read_as, opts))

    def setConllU(self, path, read_as=ReadAs.TEXT, options={"key": "value"}):
        opts = options.copy()
        return self._set(conllU=ExternalResource(path, read_as, opts))

    def _create_model(self, java_model):
        return DependencyParserModel(java_model=java_model)


class DependencyParserModel(AnnotatorModel):
    name = "DependencyParserModel"

    perceptron = Param(Params._dummy(),
                       "perceptron",
                       "Dependency parsing perceptron features",
                       typeConverter=TypeConverters.identity)

    def __init__(self, classname="com.johnsnowlabs.nlp.annotators.parser.dep.DependencyParserModel", java_model=None):
        super(DependencyParserModel, self).__init__(
            classname=classname,
            java_model=java_model
        )

    @staticmethod
    def pretrained(name="dependency_conllu", lang="en", remote_loc=None):
        from sparknlp.pretrained import ResourceDownloader
        return ResourceDownloader.downloadModel(DependencyParserModel, name, lang, remote_loc)


class TypedDependencyParserApproach(AnnotatorApproach):
    conll2009 = Param(Params._dummy(),
                      "conll2009",
                      "Path to file with CoNLL 2009 format",
                      typeConverter=TypeConverters.identity)

    conllU = Param(Params._dummy(),
                   "conllU",
                   "Universal Dependencies source files",
                   typeConverter=TypeConverters.identity)

    numberOfIterations = Param(Params._dummy(),
                               "numberOfIterations",
                               "Number of iterations in training, converges to better accuracy",
                               typeConverter=TypeConverters.toInt)

    @keyword_only
    def __init__(self):
        super(TypedDependencyParserApproach,
              self).__init__(classname="com.johnsnowlabs.nlp.annotators.parser.typdep.TypedDependencyParserApproach")

    def setConll2009(self, path, read_as=ReadAs.TEXT, options={"key": "value"}):
        opts = options.copy()
        return self._set(conll2009=ExternalResource(path, read_as, opts))

    def setConllU(self, path, read_as=ReadAs.TEXT, options={"key": "value"}):
        opts = options.copy()
        return self._set(conllU=ExternalResource(path, read_as, opts))

    def setNumberOfIterations(self, value):
        return self._set(numberOfIterations=value)

    def _create_model(self, java_model):
        return TypedDependencyParserModel(java_model=java_model)


class TypedDependencyParserModel(AnnotatorModel):

    name = "TypedDependencyParserModel"

    trainOptions = Param(Params._dummy(),
                         "trainOptions",
                         "Training Options",
                         typeConverter=TypeConverters.identity)

    trainParameters = Param(Params._dummy(),
                            "trainParameters",
                            "Training Parameters",
                            typeConverter=TypeConverters.identity)

    trainDependencyPipe = Param(Params._dummy(),
                                "trainDependencyPipe",
                                "Training dependency pipe",
                                typeConverter=TypeConverters.identity)

    conllFormat = Param(Params._dummy(),
                        "conllFormat",
                        "CoNLL Format",
                        typeConverter=TypeConverters.toString)

    def __init__(self, classname="com.johnsnowlabs.nlp.annotators.parser.typdep.TypedDependencyParserModel",
                 java_model=None):
        super(TypedDependencyParserModel, self).__init__(
            classname=classname,
            java_model=java_model
        )

    @staticmethod
    def pretrained(name="dependency_typed_conllu", lang="en", remote_loc=None):
        from sparknlp.pretrained import ResourceDownloader
        return ResourceDownloader.downloadModel(TypedDependencyParserModel, name, lang, remote_loc)


class WordEmbeddings(AnnotatorApproach, HasEmbeddingsProperties, HasStorage):

    name = "WordEmbeddings"

    writeBufferSize = Param(Params._dummy(),
                            "writeBufferSize",
                            "buffer size limit before dumping to disk storage while writing",
                            typeConverter=TypeConverters.toInt)

    readCacheSize = Param(Params._dummy(),
                          "readCacheSize",
                          "cache size for items retrieved from storage. Increase for performance but higher memory consumption",
                          typeConverter=TypeConverters.toInt)

    def setWriteBufferSize(self, v):
        return self._set(writeBufferSize=v)

    def setReadCacheSize(self, v):
        return self._set(readCacheSize=v)

    @keyword_only
    def __init__(self):
        super(WordEmbeddings, self).__init__(classname="com.johnsnowlabs.nlp.embeddings.WordEmbeddings")
        self._setDefault(
            caseSensitive=False,
            writeBufferSize=10000,
            storageRef=self.uid
        )

    def _create_model(self, java_model):
        return WordEmbeddingsModel(java_model=java_model)


class WordEmbeddingsModel(AnnotatorModel, HasEmbeddingsProperties, HasStorageModel):

    name = "WordEmbeddingsModel"
    databases = ['EMBEDDINGS']

    readCacheSize = Param(Params._dummy(),
                          "readCacheSize",
                          "cache size for items retrieved from storage. Increase for performance but higher memory consumption",
                          typeConverter=TypeConverters.toInt)

    def setReadCacheSize(self, v):
        return self._set(readCacheSize=v)

    @keyword_only
    def __init__(self, classname="com.johnsnowlabs.nlp.embeddings.WordEmbeddingsModel", java_model=None):
        super(WordEmbeddingsModel, self).__init__(
            classname=classname,
            java_model=java_model
        )

    @staticmethod
    def overallCoverage(dataset, embeddings_col):
        from sparknlp.internal import _EmbeddingsOverallCoverage
        from sparknlp.common import CoverageResult
        return CoverageResult(_EmbeddingsOverallCoverage(dataset, embeddings_col).apply())

    @staticmethod
    def withCoverageColumn(dataset, embeddings_col, output_col='coverage'):
        from sparknlp.internal import _EmbeddingsCoverageColumn
        from pyspark.sql import DataFrame
        return DataFrame(_EmbeddingsCoverageColumn(dataset, embeddings_col, output_col).apply(), dataset.sql_ctx)

    @staticmethod
    def pretrained(name="glove_100d", lang="en", remote_loc=None):
        from sparknlp.pretrained import ResourceDownloader
        return ResourceDownloader.downloadModel(WordEmbeddingsModel, name, lang, remote_loc)

    @staticmethod
    def loadStorage(path, spark, storage_ref):
        HasStorageModel.loadStorages(path, spark, storage_ref, WordEmbeddingsModel.databases)


class BertEmbeddings(AnnotatorModel, HasEmbeddingsProperties, HasCaseSensitiveProperties, HasStorageRef):

    name = "BertEmbeddings"

    maxSentenceLength = Param(Params._dummy(),
                              "maxSentenceLength",
                              "Max sentence length to process",
                              typeConverter=TypeConverters.toInt)

    batchSize = Param(Params._dummy(),
                      "batchSize",
                      "Batch size. Large values allows faster processing but requires more memory.",
                      typeConverter=TypeConverters.toInt)

    configProtoBytes = Param(Params._dummy(),
                             "configProtoBytes",
                             "ConfigProto from tensorflow, serialized into byte array. Get with config_proto.SerializeToString()",
                             TypeConverters.toListString)

    def setConfigProtoBytes(self, b):
        return self._set(configProtoBytes=b)

    def setMaxSentenceLength(self, value):
        return self._set(maxSentenceLength=value)

    def setBatchSize(self, value):
        return self._set(batchSize=value)

    @keyword_only
    def __init__(self, classname="com.johnsnowlabs.nlp.embeddings.BertEmbeddings", java_model=None):
        super(BertEmbeddings, self).__init__(
            classname=classname,
            java_model=java_model
        )
        self._setDefault(
            dimension=768,
            batchSize=32,
            maxSentenceLength=128,
            caseSensitive=False
        )

    @staticmethod
    def loadSavedModel(folder, spark_session):
        from sparknlp.internal import _BertLoader
        jModel = _BertLoader(folder, spark_session._jsparkSession)._java_obj
        return BertEmbeddings(java_model=jModel)


    @staticmethod
    def pretrained(name="small_bert_L2_768", lang="en", remote_loc=None):
        from sparknlp.pretrained import ResourceDownloader
        return ResourceDownloader.downloadModel(BertEmbeddings, name, lang, remote_loc)


class BertSentenceEmbeddings(AnnotatorModel, HasEmbeddingsProperties, HasCaseSensitiveProperties, HasStorageRef):

    name = "BertSentenceEmbeddings"

    maxSentenceLength = Param(Params._dummy(),
                              "maxSentenceLength",
                              "Max sentence length to process",
                              typeConverter=TypeConverters.toInt)

    batchSize = Param(Params._dummy(),
                      "batchSize",
                      "Batch size. Large values allows faster processing but requires more memory.",
                      typeConverter=TypeConverters.toInt)

    isLong = Param(Params._dummy(),
                   "isLong",
                   "Use Long type instead of Int type for inputs buffer - Some Bert models require Long instead of Int.",
                   typeConverter=TypeConverters.toBoolean)

    configProtoBytes = Param(Params._dummy(),
                             "configProtoBytes",
                             "ConfigProto from tensorflow, serialized into byte array. Get with config_proto.SerializeToString()",
                             TypeConverters.toListString)

    def setConfigProtoBytes(self, b):
        return self._set(configProtoBytes=b)

    def setMaxSentenceLength(self, value):
        return self._set(maxSentenceLength=value)

    def setBatchSize(self, value):
        return self._set(batchSize=value)

    def setIsLong(self, value):
        return self._set(isLong=value)

    @keyword_only
    def __init__(self, classname="com.johnsnowlabs.nlp.embeddings.BertSentenceEmbeddings", java_model=None):
        super(BertSentenceEmbeddings, self).__init__(
            classname=classname,
            java_model=java_model
        )
        self._setDefault(
            dimension=768,
            batchSize=32,
            maxSentenceLength=128,
            caseSensitive=False
        )

    @staticmethod
    def loadSavedModel(folder, spark_session):
        from sparknlp.internal import _BertSentenceLoader
        jModel = _BertSentenceLoader(folder, spark_session._jsparkSession)._java_obj
        return BertSentenceEmbeddings(java_model=jModel)

    @staticmethod
    def pretrained(name="sent_small_bert_L2_768", lang="en", remote_loc=None):
        from sparknlp.pretrained import ResourceDownloader
        return ResourceDownloader.downloadModel(BertSentenceEmbeddings, name, lang, remote_loc)


class SentenceEmbeddings(AnnotatorModel, HasEmbeddingsProperties, HasStorageRef):

    name = "SentenceEmbeddings"

    @keyword_only
    def __init__(self):
        super(SentenceEmbeddings, self).__init__(classname="com.johnsnowlabs.nlp.embeddings.SentenceEmbeddings")
        self._setDefault(
            poolingStrategy="AVERAGE"
        )

    poolingStrategy = Param(Params._dummy(),
                            "poolingStrategy",
                            "Choose how you would like to aggregate Word Embeddings to Sentence Embeddings: AVERAGE or SUM",
                            typeConverter=TypeConverters.toString)

    def setPoolingStrategy(self, strategy):
        if strategy == "AVERAGE":
            return self._set(poolingStrategy=strategy)
        elif strategy == "SUM":
            return self._set(poolingStrategy=strategy)
        else:
            return self._set(poolingStrategy="AVERAGE")


class StopWordsCleaner(AnnotatorModel):

    name = "StopWordsCleaner"

    @keyword_only
    def __init__(self, classname="com.johnsnowlabs.nlp.annotators.StopWordsCleaner", java_model=None):
        super(StopWordsCleaner, self).__init__(
            classname=classname,
            java_model=java_model
        )
        self._setDefault(
            stopWords=StopWordsCleaner.loadDefaultStopWords("english"),
            caseSensitive=False,
            locale=self._java_obj.getLocale()
        )

    stopWords = Param(Params._dummy(), "stopWords", "The words to be filtered out",
                      typeConverter=TypeConverters.toListString)
    caseSensitive = Param(Params._dummy(), "caseSensitive", "whether to do a case sensitive " +
                          "comparison over the stop words", typeConverter=TypeConverters.toBoolean)
    locale = Param(Params._dummy(), "locale", "locale of the input. ignored when case sensitive " +
                   "is true", typeConverter=TypeConverters.toString)

    def setStopWords(self, value):
        return self._set(stopWords=value)

    def setCaseSensitive(self, value):
        return self._set(caseSensitive=value)

    def setLocale(self, value):
        return self._set(locale=value)

    def loadDefaultStopWords(language="english"):
        from pyspark.ml.wrapper import _jvm

        """
        Loads the default stop words for the given language.
        Supported languages: danish, dutch, english, finnish, french, german, hungarian,
        italian, norwegian, portuguese, russian, spanish, swedish, turkish
        """
        stopWordsObj = _jvm().org.apache.spark.ml.feature.StopWordsRemover
        return list(stopWordsObj.loadDefaultStopWords(language))

    @staticmethod
    def pretrained(name="stopwords_en", lang="en", remote_loc=None):
        from sparknlp.pretrained import ResourceDownloader
        return ResourceDownloader.downloadModel(StopWordsCleaner, name, lang, remote_loc)


class NGramGenerator(AnnotatorModel):

    name = "NGramGenerator"

    @keyword_only
    def __init__(self):
        super(NGramGenerator, self).__init__(classname="com.johnsnowlabs.nlp.annotators.NGramGenerator")
        self._setDefault(
            n=2,
            enableCumulative=False
        )

    n = Param(Params._dummy(), "n", "number elements per n-gram (>=1)", typeConverter=TypeConverters.toInt)
    enableCumulative = Param(Params._dummy(), "enableCumulative", "whether to calculate just the actual n-grams " +
                             "or all n-grams from 1 through n", typeConverter=TypeConverters.toBoolean)

    delimiter = Param(Params._dummy(), "delimiter", "String to use to join the tokens ", typeConverter=TypeConverters.toString)

    def setN(self, value):
        """
        Sets the value of :py:attr:`n`.
        """
        return self._set(n=value)

    def setEnableCumulative(self, value):
        """
        Sets the value of :py:attr:`enableCumulative`.
        """
        return self._set(enableCumulative=value)

    def setDelimiter(self, value):
        """
        Sets the value of :py:attr:`delimiter`.
        """
        if len(value) > 1:
            raise Exception("Delimiter should have length == 1")
        return self._set(delimiter=value)


class ChunkEmbeddings(AnnotatorModel):

    name = "ChunkEmbeddings"

    @keyword_only
    def __init__(self):
        super(ChunkEmbeddings, self).__init__(classname="com.johnsnowlabs.nlp.embeddings.ChunkEmbeddings")
        self._setDefault(
            poolingStrategy="AVERAGE"
        )

    poolingStrategy = Param(Params._dummy(),
                            "poolingStrategy",
                            "Choose how you would like to aggregate Word Embeddings to Chunk Embeddings:" +
                            "AVERAGE or SUM",
                            typeConverter=TypeConverters.toString)
    skipOOV = Param(Params._dummy(), "skipOOV", "Whether to discard default vectors for OOV words from the aggregation / pooling ", typeConverter=TypeConverters.toBoolean)

    def setPoolingStrategy(self, strategy):
        """
        Sets the value of :py:attr:`poolingStrategy`.
        """
        if strategy == "AVERAGE":
            return self._set(poolingStrategy=strategy)
        elif strategy == "SUM":
            return self._set(poolingStrategy=strategy)
        else:
            return self._set(poolingStrategy="AVERAGE")

    def setSkipOOV(self, value):
        """
        Sets the value of :py:attr:`skipOOV`.
        """
        return self._set(skipOOV=value)


class NerOverwriter(AnnotatorModel):

    name = "NerOverwriter"

    @keyword_only
    def __init__(self):
        super(NerOverwriter, self).__init__(classname="com.johnsnowlabs.nlp.annotators.ner.NerOverwriter")
        self._setDefault(
            newResult="I-OVERWRITE"
        )

    stopWords = Param(Params._dummy(), "stopWords", "The words to be overwritten",
                      typeConverter=TypeConverters.toListString)
    newResult = Param(Params._dummy(), "newResult", "new NER class to apply to those stopwords",
                      typeConverter=TypeConverters.toString)

    def setStopWords(self, value):
        return self._set(stopWords=value)

    def setNewResult(self, value):
        return self._set(newResult=value)


class UniversalSentenceEncoder(AnnotatorModel, HasEmbeddingsProperties, HasStorageRef):

    name = "UniversalSentenceEncoder"

    loadSP = Param(Params._dummy(), "loadSP", "Whether to load SentencePiece ops file which is required only by multi-lingual models. "
                                              "This is not changeable after it's set with a pretrained model nor it is compatible with Windows.", typeConverter=TypeConverters.toBoolean)

    configProtoBytes = Param(Params._dummy(),
                             "configProtoBytes",
                             "ConfigProto from tensorflow, serialized into byte array. Get with config_proto.SerializeToString()",
                             TypeConverters.toListString)

    def setLoadSP(self, value):
        """
        Sets the value of :py:attr:`loadSP`.
        """
        return self._set(loadSP=value)

    def setConfigProtoBytes(self, b):
        return self._set(configProtoBytes=b)

    @keyword_only
    def __init__(self, classname="com.johnsnowlabs.nlp.embeddings.UniversalSentenceEncoder", java_model=None):
        super(UniversalSentenceEncoder, self).__init__(
            classname=classname,
            java_model=java_model
        )
        self._setDefault(
            loadSP=False
        )

    @staticmethod
    def loadSavedModel(folder, spark_session, loadsp=False):
        from sparknlp.internal import _USELoader
        jModel = _USELoader(folder, spark_session._jsparkSession, loadsp)._java_obj
        return UniversalSentenceEncoder(java_model=jModel)


    @staticmethod
    def pretrained(name="tfhub_use", lang="en", remote_loc=None):
        from sparknlp.pretrained import ResourceDownloader
        return ResourceDownloader.downloadModel(UniversalSentenceEncoder, name, lang, remote_loc)


class ElmoEmbeddings(AnnotatorModel, HasEmbeddingsProperties, HasCaseSensitiveProperties, HasStorageRef):

    name = "ElmoEmbeddings"

    batchSize = Param(Params._dummy(),
                      "batchSize",
                      "Batch size. Large values allows faster processing but requires more memory.",
                      typeConverter=TypeConverters.toInt)

    configProtoBytes = Param(Params._dummy(),
                             "configProtoBytes",
                             "ConfigProto from tensorflow, serialized into byte array. Get with config_proto.SerializeToString()",
                             TypeConverters.toListString)

    poolingLayer = Param(Params._dummy(),
                         "poolingLayer", "Set ELMO pooling layer to: word_emb, lstm_outputs1, lstm_outputs2, or elmo",
                         typeConverter=TypeConverters.toString)

    def setConfigProtoBytes(self, b):
        return self._set(configProtoBytes=b)

    def setBatchSize(self, value):
        return self._set(batchSize=value)

    def setPoolingLayer(self, layer):
        if layer == "word_emb":
            return self._set(poolingLayer=layer)
        elif layer == "lstm_outputs1":
            return self._set(poolingLayer=layer)
        elif layer == "lstm_outputs2":
            return self._set(poolingLayer=layer)
        elif layer == "elmo":
            return self._set(poolingLayer=layer)
        else:
            return self._set(poolingLayer="word_emb")

    @keyword_only
    def __init__(self, classname="com.johnsnowlabs.nlp.embeddings.ElmoEmbeddings", java_model=None):
        super(ElmoEmbeddings, self).__init__(
            classname=classname,
            java_model=java_model
        )
        self._setDefault(
            batchSize=32,
            poolingLayer="word_emb"
        )

    @staticmethod
    def loadSavedModel(folder, spark_session):
        from sparknlp.internal import _ElmoLoader
        jModel = _ElmoLoader(folder, spark_session._jsparkSession)._java_obj
        return ElmoEmbeddings(java_model=jModel)


    @staticmethod
    def pretrained(name="elmo", lang="en", remote_loc=None):
        from sparknlp.pretrained import ResourceDownloader
        return ResourceDownloader.downloadModel(ElmoEmbeddings, name, lang, remote_loc)


class ClassifierDLApproach(AnnotatorApproach):

    lr = Param(Params._dummy(), "lr", "Learning Rate", TypeConverters.toFloat)

    batchSize = Param(Params._dummy(), "batchSize", "Batch size", TypeConverters.toInt)

    dropout = Param(Params._dummy(), "dropout", "Dropout coefficient", TypeConverters.toFloat)

    maxEpochs = Param(Params._dummy(), "maxEpochs", "Maximum number of epochs to train", TypeConverters.toInt)

    configProtoBytes = Param(Params._dummy(), "configProtoBytes", "ConfigProto from tensorflow, serialized into byte array. Get with config_proto.SerializeToString()", TypeConverters.toListString)

    validationSplit = Param(Params._dummy(), "validationSplit", "Choose the proportion of training dataset to be validated against the model on each Epoch. The value should be between 0.0 and 1.0 and by default it is 0.0 and off.",
                            TypeConverters.toFloat)

    enableOutputLogs = Param(Params._dummy(), "enableOutputLogs",
                             "Whether to use stdout in addition to Spark logs.",
                             TypeConverters.toBoolean)

    outputLogsPath = Param(Params._dummy(), "outputLogsPath", "Folder path to save training logs", TypeConverters.toString)

    labelColumn = Param(Params._dummy(),
                        "labelColumn",
                        "Column with label per each token",
                        typeConverter=TypeConverters.toString)

    verbose = Param(Params._dummy(), "verbose", "Level of verbosity during training", TypeConverters.toInt)
    randomSeed = Param(Params._dummy(), "randomSeed", "Random seed", TypeConverters.toInt)

    def setVerbose(self, value):
        return self._set(verbose=value)

    def setRandomSeed(self, seed):
        return self._set(randomSeed=seed)

    def setLabelColumn(self, value):
        return self._set(labelColumn=value)

    def setConfigProtoBytes(self, b):
        return self._set(configProtoBytes=b)

    def setLr(self, v):
        self._set(lr=v)
        return self

    def setBatchSize(self, v):
        self._set(batchSize=v)
        return self

    def setDropout(self, v):
        self._set(dropout=v)
        return self

    def setMaxEpochs(self, epochs):
        return self._set(maxEpochs=epochs)

    def _create_model(self, java_model):
        return ClassifierDLModel(java_model=java_model)

    def setValidationSplit(self, v):
        self._set(validationSplit=v)
        return self

    def setEnableOutputLogs(self, value):
        return self._set(enableOutputLogs=value)

    def setOutputLogsPath(self, p):
        return self._set(outputLogsPath=p)

    @keyword_only
    def __init__(self):
        super(ClassifierDLApproach, self).__init__(classname="com.johnsnowlabs.nlp.annotators.classifier.dl.ClassifierDLApproach")
        self._setDefault(
            maxEpochs=30,
            lr=float(0.005),
            batchSize=64,
            dropout=float(0.5),
            enableOutputLogs=False
        )


class ClassifierDLModel(AnnotatorModel, HasStorageRef):
    name = "ClassifierDLModel"

    def __init__(self, classname="com.johnsnowlabs.nlp.annotators.classifier.dl.ClassifierDLModel", java_model=None):
        super(ClassifierDLModel, self).__init__(
            classname=classname,
            java_model=java_model
        )

    configProtoBytes = Param(Params._dummy(), "configProtoBytes", "ConfigProto from tensorflow, serialized into byte array. Get with config_proto.SerializeToString()", TypeConverters.toListString)

    classes = Param(Params._dummy(), "classes",
                    "get the tags used to trained this NerDLModel",
                    TypeConverters.toListString)

    def setConfigProtoBytes(self, b):
        return self._set(configProtoBytes=b)

    @staticmethod
    def pretrained(name="classifierdl_use_trec6", lang="en", remote_loc=None):
        from sparknlp.pretrained import ResourceDownloader
        return ResourceDownloader.downloadModel(ClassifierDLModel, name, lang, remote_loc)


class AlbertEmbeddings(AnnotatorModel, HasEmbeddingsProperties, HasCaseSensitiveProperties, HasStorageRef):

    name = "AlbertEmbeddings"

    batchSize = Param(Params._dummy(),
                      "batchSize",
                      "Batch size. Large values allows faster processing but requires more memory.",
                      typeConverter=TypeConverters.toInt)

    configProtoBytes = Param(Params._dummy(),
                             "configProtoBytes",
                             "ConfigProto from tensorflow, serialized into byte array. Get with config_proto.SerializeToString()",
                             TypeConverters.toListString)

    maxSentenceLength = Param(Params._dummy(),
                              "maxSentenceLength",
                              "Max sentence length to process",
                              typeConverter=TypeConverters.toInt)

    def setConfigProtoBytes(self, b):
        return self._set(configProtoBytes=b)

    def setBatchSize(self, value):
        return self._set(batchSize=value)

    def setMaxSentenceLength(self, value):
        return self._set(maxSentenceLength=value)

    @keyword_only
    def __init__(self, classname="com.johnsnowlabs.nlp.embeddings.AlbertEmbeddings", java_model=None):
        super(AlbertEmbeddings, self).__init__(
            classname=classname,
            java_model=java_model
        )
        self._setDefault(
            batchSize=32,
            dimension=768,
            maxSentenceLength=128
        )

    @staticmethod
    def loadSavedModel(folder, spark_session):
        from sparknlp.internal import _AlbertLoader
        jModel = _AlbertLoader(folder, spark_session._jsparkSession)._java_obj
        return AlbertEmbeddings(java_model=jModel)

    @staticmethod
    def pretrained(name="albert_base_uncased", lang="en", remote_loc=None):
        from sparknlp.pretrained import ResourceDownloader
        return ResourceDownloader.downloadModel(AlbertEmbeddings, name, lang, remote_loc)


class XlnetEmbeddings(AnnotatorModel, HasEmbeddingsProperties, HasCaseSensitiveProperties, HasStorageRef):

    name = "XlnetEmbeddings"

    batchSize = Param(Params._dummy(),
                      "batchSize",
                      "Batch size. Large values allows faster processing but requires more memory.",
                      typeConverter=TypeConverters.toInt)

    configProtoBytes = Param(Params._dummy(),
                             "configProtoBytes",
                             "ConfigProto from tensorflow, serialized into byte array. Get with config_proto.SerializeToString()",
                             TypeConverters.toListString)

    maxSentenceLength = Param(Params._dummy(),
                              "maxSentenceLength",
                              "Max sentence length to process",
                              typeConverter=TypeConverters.toInt)

    def setConfigProtoBytes(self, b):
        return self._set(configProtoBytes=b)

    def setBatchSize(self, value):
        return self._set(batchSize=value)

    def setMaxSentenceLength(self, value):
        return self._set(maxSentenceLength=value)

    @keyword_only
    def __init__(self, classname="com.johnsnowlabs.nlp.embeddings.XlnetEmbeddings", java_model=None):
        super(XlnetEmbeddings, self).__init__(
            classname=classname,
            java_model=java_model
        )
        self._setDefault(
            batchSize=32,
            dimension=768,
            maxSentenceLength=128
        )

    @staticmethod
    def loadSavedModel(folder, spark_session):
        from sparknlp.internal import _XlnetLoader
        jModel = _XlnetLoader(folder, spark_session._jsparkSession)._java_obj
        return XlnetEmbeddings(java_model=jModel)

    @staticmethod
    def pretrained(name="xlnet_base_cased", lang="en", remote_loc=None):
        from sparknlp.pretrained import ResourceDownloader
        return ResourceDownloader.downloadModel(XlnetEmbeddings, name, lang, remote_loc)


class ContextSpellCheckerApproach(AnnotatorApproach):

    name = "ContextSpellCheckerApproach"

    languageModelClasses = Param(Params._dummy(),
                                 "languageModelClasses",
                                 "Number of classes to use during factorization of the softmax output in the LM.",
                                 typeConverter=TypeConverters.toInt)

    wordMaxDistance = Param(Params._dummy(),
                            "wordMaxDistance",
                            "Maximum distance for the generated candidates for every word.",
                            typeConverter=TypeConverters.toInt)

    maxCandidates = Param(Params._dummy(),
                          "maxCandidates",
                          "Maximum number of candidates for every word.",
                          typeConverter=TypeConverters.toInt)

    caseStrategy = Param(Params._dummy(),
                         "caseStrategy",
                         "What case combinations to try when generating candidates.",
                         typeConverter=TypeConverters.toInt)

    errorThreshold = Param(Params._dummy(),
                           "errorThreshold",
                           "Threshold perplexity for a word to be considered as an error.",
                           typeConverter=TypeConverters.toFloat)

    epochs = Param(Params._dummy(),
                   "epochs",
                   "Number of epochs to train the language model.",
                   typeConverter=TypeConverters.toInt)

    batchSize = Param(Params._dummy(),
                      "batchSize",
                      "Batch size for the training in NLM.",
                      typeConverter=TypeConverters.toInt)

    initialRate = Param(Params._dummy(),
                        "initialRate",
                        "Initial learning rate for the LM.",
                        typeConverter=TypeConverters.toFloat)

    finalRate = Param(Params._dummy(),
                      "finalRate",
                      "Final learning rate for the LM.",
                      typeConverter=TypeConverters.toFloat)

    validationFraction = Param(Params._dummy(),
                               "validationFraction",
                               "Percentage of datapoints to use for validation.",
                               typeConverter=TypeConverters.toFloat)

    minCount = Param(Params._dummy(),
                     "minCount",
                     "Min number of times a token should appear to be included in vocab.",
                     typeConverter=TypeConverters.toInt)

    compoundCount = Param(Params._dummy(),
                          "compoundCount",
                          "Min number of times a compound word should appear to be included in vocab.",
                          typeConverter=TypeConverters.toInt)

    classCount = Param(Params._dummy(),
                       "classCount",
                       "Min number of times the word need to appear in corpus to not be considered of a special class.",
                       typeConverter=TypeConverters.toInt)

    tradeoff = Param(Params._dummy(),
                     "tradeoff",
                     "Tradeoff between the cost of a word error and a transition in the language model.",
                     typeConverter=TypeConverters.toFloat)

    weightedDistPath = Param(Params._dummy(),
                             "weightedDistPath",
                             "The path to the file containing the weights for the levenshtein distance.",
                             typeConverter=TypeConverters.toString)

    maxWindowLen = Param(Params._dummy(),
                         "maxWindowLen",
                         "Maximum size for the window used to remember history prior to every correction.",
                         typeConverter=TypeConverters.toInt)

    configProtoBytes = Param(Params._dummy(), "configProtoBytes", "ConfigProto from tensorflow, serialized into byte array. Get with config_proto.SerializeToString()", TypeConverters.toListString)


    def setLanguageModelClasses(self, count):
        return self._set(languageModelClasses=count)

    def setWordMaxDistance(self, dist):
        return self._set(wordMaxDistance=dist)

    def setMaxCandidates(self, candidates):
        return self._set(maxCandidates=candidates)

    def setCaseStrategy(self, strategy):
        return self._set(caseStrategy=strategy)

    def setErrorThreshold(self, threshold):
        return self._set(errorThreshold=threshold)

    def setEpochs(self, count):
        return self._set(epochs=count)

    def setInitialBatchSize(self, size):
        return self._set(batchSize=size)

    def setInitialRate(self, rate):
        return self._set(initialRate=rate)

    def setFinalRate(self, rate):
        return self._set(finalRate=rate)

    def setValidationFraction(self, fraction):
        return self._set(validationFraction=fraction)

    def setMinCount(self, count):
        return self._set(minCount=count)

    def setCompoundCount(self, count):
        return self._set(compoundCount=count)

    def setClassCount(self, count):
        return self._set(classCount=count)

    def setTradeoff(self, alpha):
        return self._set(tradeoff=alpha)

    def setWeightedDistPath(self, path):
        return self._set(weightedDistPath=path)

    def setWeightedDistPath(self, path):
        return self._set(weightedDistPath=path)

    def setMaxWindowLen(self, length):
        return self._set(maxWindowLen=length)

    def setConfigProtoBytes(self, b):
        return self._set(configProtoBytes=b)

    def addVocabClass(self, label, vocab, userdist=3):
        self._call_java('addVocabClass', label, vocab, userdist)
        return self

    def addRegexClass(self, label, regex, userdist=3):
        self._call_java('addRegexClass', label, regex, userdist)
        return self

    @keyword_only
    def __init__(self):
        super(ContextSpellCheckerApproach, self). \
            __init__(classname="com.johnsnowlabs.nlp.annotators.spell.context.ContextSpellCheckerApproach")

    def _create_model(self, java_model):
        return ContextSpellCheckerModel(java_model=java_model)


class ContextSpellCheckerModel(AnnotatorModel):
    name = "ContextSpellCheckerModel"

    wordMaxDistance = Param(Params._dummy(),
                            "wordMaxDistance",
                            "Maximum distance for the generated candidates for every word.",
                            typeConverter=TypeConverters.toInt)

    maxCandidates = Param(Params._dummy(),
                          "maxCandidates",
                          "Maximum number of candidates for every word.",
                          typeConverter=TypeConverters.toInt)

    caseStrategy = Param(Params._dummy(),
                         "caseStrategy",
                         "What case combinations to try when generating candidates.",
                         typeConverter=TypeConverters.toInt)

    errorThreshold = Param(Params._dummy(),
                           "errorThreshold",
                           "Threshold perplexity for a word to be considered as an error.",
                           typeConverter=TypeConverters.toFloat)

    tradeoff = Param(Params._dummy(),
                     "tradeoff",
                     "Tradeoff between the cost of a word error and a transition in the language model.",
                     typeConverter=TypeConverters.toFloat)

    weightedDistPath = Param(Params._dummy(),
                             "weightedDistPath",
                             "The path to the file containing the weights for the levenshtein distance.",
                             typeConverter=TypeConverters.toString)

    maxWindowLen = Param(Params._dummy(),
                         "maxWindowLen",
                         "Maximum size for the window used to remember history prior to every correction.",
                         typeConverter=TypeConverters.toInt)

    gamma = Param(Params._dummy(),
                  "gamma",
                  "Controls the influence of individual word frequency in the decision.",
                  typeConverter=TypeConverters.toFloat)

    correctSymbols = Param(Params._dummy(), "correctSymbols", "Whether to correct special symbols or skip spell checking for them", typeConverter=TypeConverters.toBoolean)

    compareLowcase = Param(Params._dummy(), "compareLowcase", "If true will compare tokens in low case with vocabulary", typeConverter=TypeConverters.toBoolean)

    configProtoBytes = Param(Params._dummy(), "configProtoBytes", "ConfigProto from tensorflow, serialized into byte array. Get with config_proto.SerializeToString()", TypeConverters.toListString)


    def setWordMaxDistance(self, dist):
        return self._set(wordMaxDistance=dist)

    def setMaxCandidates(self, candidates):
        return self._set(maxCandidates=candidates)

    def setCaseStrategy(self, strategy):
        return self._set(caseStrategy=strategy)

    def setErrorThreshold(self, threshold):
        return self._set(errorThreshold=threshold)

    def setTradeoff(self, alpha):
        return self._set(tradeoff=alpha)

    def setWeights(self, weights):
        self._call_java('setWeights', weights)

    def setMaxWindowLen(self, length):
        return self._set(maxWindowLen=length)

    def setGamma(self, g):
        return self._set(gamma=g)

    def setConfigProtoBytes(self, b):
        return self._set(configProtoBytes=b)

    def getWordClasses(self):
        it = self._call_java('getWordClasses').toIterator()
        result = []
        while(it.hasNext()):
            result.append(it.next().toString())
        return result

    def updateRegexClass(self, label, regex):
        self._call_java('updateRegexClass', label, regex)
        return self

    def updateVocabClass(self, label, vocab, append=True):
        self._call_java('updateVocabClass', label, vocab, append)
        return self

    def setCorrectSymbols(self, value):
        return self._set(correctSymbols=value)

    def setCompareLowcase(self, value):
        return self._set(compareLowcase=value)

    def __init__(self, classname="com.johnsnowlabs.nlp.annotators.spell.context.ContextSpellCheckerModel", java_model=None):
        super(ContextSpellCheckerModel, self).__init__(
            classname=classname,
            java_model=java_model
        )

    @staticmethod
    def pretrained(name="spellcheck_dl", lang="en", remote_loc=None):
        from sparknlp.pretrained import ResourceDownloader
        return ResourceDownloader.downloadModel(ContextSpellCheckerModel, name, lang, remote_loc)


class SentimentDLApproach(AnnotatorApproach):

    lr = Param(Params._dummy(), "lr", "Learning Rate", TypeConverters.toFloat)

    batchSize = Param(Params._dummy(), "batchSize", "Batch size", TypeConverters.toInt)

    dropout = Param(Params._dummy(), "dropout", "Dropout coefficient", TypeConverters.toFloat)

    maxEpochs = Param(Params._dummy(), "maxEpochs", "Maximum number of epochs to train", TypeConverters.toInt)

    configProtoBytes = Param(Params._dummy(), "configProtoBytes", "ConfigProto from tensorflow, serialized into byte array. Get with config_proto.SerializeToString()", TypeConverters.toListString)

    validationSplit = Param(Params._dummy(), "validationSplit", "Choose the proportion of training dataset to be validated against the model on each Epoch. The value should be between 0.0 and 1.0 and by default it is 0.0 and off.",
                            TypeConverters.toFloat)

    enableOutputLogs = Param(Params._dummy(), "enableOutputLogs",
                             "Whether to use stdout in addition to Spark logs.",
                             TypeConverters.toBoolean)

    outputLogsPath = Param(Params._dummy(), "outputLogsPath", "Folder path to save training logs", TypeConverters.toString)

    labelColumn = Param(Params._dummy(),
                        "labelColumn",
                        "Column with label per each token",
                        typeConverter=TypeConverters.toString)

    verbose = Param(Params._dummy(), "verbose", "Level of verbosity during training", TypeConverters.toInt)
    randomSeed = Param(Params._dummy(), "randomSeed", "Random seed", TypeConverters.toInt)
    threshold = Param(Params._dummy(), "threshold", "The minimum threshold for the final result otheriwse it will be neutral", TypeConverters.toFloat)
    thresholdLabel = Param(Params._dummy(), "thresholdLabel", "In case the score is less than threshold, what should be the label. Default is neutral.", TypeConverters.toString)

    def setVerbose(self, value):
        return self._set(verbose=value)

    def setRandomSeed(self, seed):
        return self._set(randomSeed=seed)

    def setLabelColumn(self, value):
        return self._set(labelColumn=value)

    def setConfigProtoBytes(self, b):
        return self._set(configProtoBytes=b)

    def setLr(self, v):
        self._set(lr=v)
        return self

    def setBatchSize(self, v):
        self._set(batchSize=v)
        return self

    def setDropout(self, v):
        self._set(dropout=v)
        return self

    def setMaxEpochs(self, epochs):
        return self._set(maxEpochs=epochs)

    def _create_model(self, java_model):
        return SentimentDLModel(java_model=java_model)

    def setValidationSplit(self, v):
        self._set(validationSplit=v)
        return self

    def setEnableOutputLogs(self, value):
        return self._set(enableOutputLogs=value)

    def setOutputLogsPath(self, p):
        return self._set(outputLogsPath=p)

    def setThreshold(self, v):
        self._set(threshold=v)
        return self

    def setThresholdLabel(self, p):
        return self._set(thresholdLabel=p)

    @keyword_only
    def __init__(self):
        super(SentimentDLApproach, self).__init__(classname="com.johnsnowlabs.nlp.annotators.classifier.dl.SentimentDLApproach")
        self._setDefault(
            maxEpochs=30,
            lr=float(0.005),
            batchSize=64,
            dropout=float(0.5),
            enableOutputLogs=False,
            threshold=0.6,
            thresholdLabel="neutral"
        )


class SentimentDLModel(AnnotatorModel, HasStorageRef):
    name = "SentimentDLModel"

    def __init__(self, classname="com.johnsnowlabs.nlp.annotators.classifier.dl.SentimentDLModel", java_model=None):
        super(SentimentDLModel, self).__init__(
            classname=classname,
            java_model=java_model
        )
        self._setDefault(
            threshold=0.6,
            thresholdLabel="neutral"
        )

    configProtoBytes = Param(Params._dummy(), "configProtoBytes", "ConfigProto from tensorflow, serialized into byte array. Get with config_proto.SerializeToString()", TypeConverters.toListString)
    threshold = Param(Params._dummy(), "threshold", "The minimum threshold for the final result otheriwse it will be neutral", TypeConverters.toFloat)
    thresholdLabel = Param(Params._dummy(), "thresholdLabel", "In case the score is less than threshold, what should be the label. Default is neutral.", TypeConverters.toString)
    classes = Param(Params._dummy(), "classes",
                    "get the tags used to trained this NerDLModel",
                    TypeConverters.toListString)

    def setConfigProtoBytes(self, b):
        return self._set(configProtoBytes=b)

    def setThreshold(self, v):
        self._set(threshold=v)
        return self

    def setThresholdLabel(self, p):
        return self._set(thresholdLabel=p)

    @staticmethod
    def pretrained(name="sentimentdl_use_imdb", lang="en", remote_loc=None):
        from sparknlp.pretrained import ResourceDownloader
        return ResourceDownloader.downloadModel(SentimentDLModel, name, lang, remote_loc)


class LanguageDetectorDL(AnnotatorModel, HasStorageRef):
    name = "LanguageDetectorDL"

    def __init__(self, classname="com.johnsnowlabs.nlp.annotators.ld.dl.LanguageDetectorDL", java_model=None):
        super(LanguageDetectorDL, self).__init__(
            classname=classname,
            java_model=java_model
        )
        self._setDefault(
            threshold=0.5,
            thresholdLabel="Unknown",
            coalesceSentences=True
        )

    configProtoBytes = Param(Params._dummy(), "configProtoBytes", "ConfigProto from tensorflow, serialized into byte array. Get with config_proto.SerializeToString()", TypeConverters.toListString)
    threshold = Param(Params._dummy(), "threshold", "The minimum threshold for the final result otheriwse it will be either neutral or the value set in thresholdLabel.", TypeConverters.toFloat)
    thresholdLabel = Param(Params._dummy(), "thresholdLabel", "In case the score is less than threshold, what should be the label. Default is neutral.", TypeConverters.toString)
    coalesceSentences = Param(Params._dummy(), "coalesceSentences", "If sets to true the output of all sentences will be averaged to one output instead of one output per sentence. Default to false.", TypeConverters.toBoolean)
    languages = Param(Params._dummy(), "languages",
                      "get the languages used to trained the model",
                      TypeConverters.toListString)
    def setConfigProtoBytes(self, b):
        return self._set(configProtoBytes=b)

    def setThreshold(self, v):
        self._set(threshold=v)
        return self

    def setThresholdLabel(self, p):
        return self._set(thresholdLabel=p)

    def setCoalesceSentences(self, value):
        return self._set(coalesceSentences=value)

    @staticmethod
    def pretrained(name="ld_wiki_tatoeba_cnn_21", lang="xx", remote_loc=None):
        from sparknlp.pretrained import ResourceDownloader
        return ResourceDownloader.downloadModel(LanguageDetectorDL, name, lang, remote_loc)


class MultiClassifierDLApproach(AnnotatorApproach):

    lr = Param(Params._dummy(), "lr", "Learning Rate", TypeConverters.toFloat)

    batchSize = Param(Params._dummy(), "batchSize", "Batch size", TypeConverters.toInt)

    maxEpochs = Param(Params._dummy(), "maxEpochs", "Maximum number of epochs to train", TypeConverters.toInt)

    configProtoBytes = Param(Params._dummy(), "configProtoBytes", "ConfigProto from tensorflow, serialized into byte array. Get with config_proto.SerializeToString()", TypeConverters.toListString)

    validationSplit = Param(Params._dummy(), "validationSplit", "Choose the proportion of training dataset to be validated against the model on each Epoch. The value should be between 0.0 and 1.0 and by default it is 0.0 and off.",
                            TypeConverters.toFloat)

    enableOutputLogs = Param(Params._dummy(), "enableOutputLogs",
                             "Whether to use stdout in addition to Spark logs.",
                             TypeConverters.toBoolean)

    outputLogsPath = Param(Params._dummy(), "outputLogsPath", "Folder path to save training logs", TypeConverters.toString)

    labelColumn = Param(Params._dummy(),
                        "labelColumn",
                        "Column with label per each token",
                        typeConverter=TypeConverters.toString)

    verbose = Param(Params._dummy(), "verbose", "Level of verbosity during training", TypeConverters.toInt)
    randomSeed = Param(Params._dummy(), "randomSeed", "Random seed", TypeConverters.toInt)
    shufflePerEpoch = Param(Params._dummy(), "shufflePerEpoch", "whether to shuffle the training data on each Epoch", TypeConverters.toBoolean)
    threshold = Param(Params._dummy(), "threshold", "The minimum threshold for each label to be accepted. Default is 0.5", TypeConverters.toFloat)

    def setVerbose(self, v):
        return self._set(verbose=v)

    def setRandomSeed(self, seed):
        return self._set(randomSeed=seed)

    def setLabelColumn(self, v):
        return self._set(labelColumn=v)

    def setConfigProtoBytes(self, v):
        return self._set(configProtoBytes=v)

    def setLr(self, v):
        self._set(lr=v)
        return self

    def setBatchSize(self, v):
        self._set(batchSize=v)
        return self

    def setMaxEpochs(self, v):
        return self._set(maxEpochs=v)

    def _create_model(self, java_model):
        return ClassifierDLModel(java_model=java_model)

    def setValidationSplit(self, v):
        self._set(validationSplit=v)
        return self

    def setEnableOutputLogs(self, v):
        return self._set(enableOutputLogs=v)

    def setOutputLogsPath(self, v):
        return self._set(outputLogsPath=v)

    def setShufflePerEpoch(self, v):
        return self._set(shufflePerEpoch=v)

    def setThreshold(self, v):
        self._set(threshold=v)
        return self

    @keyword_only
    def __init__(self):
        super(MultiClassifierDLApproach, self).__init__(classname="com.johnsnowlabs.nlp.annotators.classifier.dl.MultiClassifierDLApproach")
        self._setDefault(
            maxEpochs=10,
            lr=float(0.001),
            batchSize=64,
            validationSplit=float(0.0),
            threshold=float(0.5),
            randomSeed=44,
            shufflePerEpoch=False,
            enableOutputLogs=False
        )


class MultiClassifierDLModel(AnnotatorModel, HasStorageRef):
    name = "MultiClassifierDLModel"

    def __init__(self, classname="com.johnsnowlabs.nlp.annotators.classifier.dl.MultiClassifierDLModel", java_model=None):
        super(MultiClassifierDLModel, self).__init__(
            classname=classname,
            java_model=java_model
        )
        self._setDefault(
            threshold=float(0.5)
        )

    configProtoBytes = Param(Params._dummy(), "configProtoBytes", "ConfigProto from tensorflow, serialized into byte array. Get with config_proto.SerializeToString()", TypeConverters.toListString)
    threshold = Param(Params._dummy(), "threshold", "The minimum threshold for each label to be accepted. Default is 0.5", TypeConverters.toFloat)
    classes = Param(Params._dummy(), "classes",
                    "get the tags used to trained this NerDLModel",
                    TypeConverters.toListString)

    def setThreshold(self, v):
        self._set(threshold=v)
        return self

    def setConfigProtoBytes(self, b):
        return self._set(configProtoBytes=b)

    @staticmethod
    def pretrained(name="multiclassifierdl_use_toxic", lang="en", remote_loc=None):
        from sparknlp.pretrained import ResourceDownloader
        return ResourceDownloader.downloadModel(MultiClassifierDLModel, name, lang, remote_loc)


class YakeModel(AnnotatorModel):
    name = "YakeModel"
    @keyword_only
    def __init__(self):
        super(YakeModel, self).__init__(classname="com.johnsnowlabs.nlp.annotators.keyword.yake.YakeModel")
        self._setDefault(
            minNGrams=2,
            maxNGrams=3,
            nKeywords=30,
            windowSize=3,
            threshold=-1,
            stopWords=YakeModel.loadDefaultStopWords("english")
        )

    minNGrams = Param(Params._dummy(), "minNGrams", "Minimum N-grams a keyword should have", typeConverter=TypeConverters.toInt)
    maxNGrams = Param(Params._dummy(), "maxNGrams", "Maximum N-grams a keyword should have", typeConverter=TypeConverters.toInt)
    threshold = Param(Params._dummy(), "threshold", "Keyword Score threshold", typeConverter=TypeConverters.toFloat)
    windowSize = Param(Params._dummy(), "windowSize", "Window size for Co-Occurrence", typeConverter=TypeConverters.toInt)
    nKeywords = Param(Params._dummy(), "nKeywords", "Number of Keywords to extract", typeConverter=TypeConverters.toInt)
    stopWords = Param(Params._dummy(), "stopWords", "the words to be filtered out. by default it's english stop words from Spark ML",typeConverter=TypeConverters.toListString)

    def setWindowSize(self, value):
        return self._set(windowSize=value)

    def setMinNGrams(self, value):
        return self._set(minNGrams=value)

    def setMaxNGrams(self, value):
        return self._set(maxNGrams=value)

    def setThreshold(self, value):
        return self._set(threshold=value)

    def setNKeywords(self, value):
        return self._set(nKeywords=value)

    def setStopWords(self, value):
        return self._set(stopWords=value)

    def getStopWords(self):
        return self.getOrDefault(self.stopWords)

    def loadDefaultStopWords(language="english"):
        from pyspark.ml.wrapper import _jvm

        """
        Loads the default stop words for the given language.
        Supported languages: danish, dutch, english, finnish, french, german, hungarian,
        italian, norwegian, portuguese, russian, spanish, swedish, turkish
        """
        stopWordsObj = _jvm().org.apache.spark.ml.feature.StopWordsRemover
        return list(stopWordsObj.loadDefaultStopWords(language))


class SentenceDetectorDLModel(AnnotatorModel):
    name = "SentenceDetectorDLModel"

    modelArchitecture = Param(Params._dummy(), "modelArchitecture", "Model architecture (CNN)",
                              typeConverter=TypeConverters.toString)

    explodeSentences = Param(Params._dummy(),
                             "explodeSentences",
                             "whether to explode each sentence into a different row, for better parallelization. Defaults to false.",
                             TypeConverters.toBoolean)

    def setModel(self, modelArchitecture):
        return self._set(modelArchitecture=modelArchitecture)

    def setExplodeSentences(self, value):
        return self._set(explodeSentences=value)

    def __init__(self, classname="com.johnsnowlabs.nlp.annotators.sentence_detector_dl.SentenceDetectorDLModel",
                 java_model=None):
        super(SentenceDetectorDLModel, self).__init__(
            classname=classname,
            java_model=java_model
        )

    @staticmethod
    def pretrained(name="sentence_detector_dl", lang="en", remote_loc=None):
        from sparknlp.pretrained import ResourceDownloader
        return ResourceDownloader.downloadModel(SentenceDetectorDLModel, name, lang, remote_loc)


class SentenceDetectorDLApproach(AnnotatorApproach):

    name = "SentenceDetectorDLApproach"

    modelArchitecture = Param(Params._dummy(),
                              "modelArchitecture",
                              "Model architecture (CNN)",
                              typeConverter=TypeConverters.toString)

    impossiblePenultimates = Param(Params._dummy(),
                                   "impossiblePenultimates",
                                   "Impossible penultimates - list of strings which a sentence can't end with",
                                   typeConverter=TypeConverters.toListString)

    validationSplit = Param(Params._dummy(),
                            "validationSplit",
                            "Choose the proportion of training dataset to be validated against the model on each "
                            "Epoch. The value should be between 0.0 and 1.0 and by default it is 0.0 and off.",
                            TypeConverters.toFloat)

    epochsNumber = Param(Params._dummy(),
                         "epochsNumber",
                         "Number of epochs for the optimization process",
                         TypeConverters.toInt)

    outputLogsPath = Param(Params._dummy(),
                           "outputLogsPath",
                           "Path to folder where logs will be saved. If no path is specified, no logs are generated",
                           TypeConverters.toString)

    explodeSentences = Param(Params._dummy(),
                             "explodeSentences",
                             "whether to explode each sentence into a different row, for better parallelization. Defaults to false.",
                             TypeConverters.toBoolean)

    def setModel(self, model_architecture):
        return self._set(modelArchitecture=model_architecture)

    def setValidationSplit(self, validation_split):
        return self._set(validationSplit=validation_split)

    def setEpochsNumber(self, epochs_number):
        return self._set(epochsNumber=epochs_number)

    def setOutputLogsPath(self, output_logs_path):
        return self._set(outputLogsPath=output_logs_path)

    def setImpossiblePenultimates(self, impossible_penultimates):
        return self._set(impossiblePenultimates=impossible_penultimates)

    def setExplodeSentences(self, value):
        return self._set(explodeSentences=value)

    def _create_model(self, java_model):
        return SentenceDetectorDLModel(java_model=java_model)

    @keyword_only
    def __init__(self, classname="com.johnsnowlabs.nlp.annotators.sentence_detector_dl.SentenceDetectorDLApproach"):
        super(SentenceDetectorDLApproach, self).__init__(classname=classname)

<<<<<<< HEAD
class T5Transformer(AnnotatorModel, HasCaseSensitiveProperties, HasStorageRef):

    name = "T5Transformer"

    configProtoBytes = Param(Params._dummy(),
                             "configProtoBytes",
                             "ConfigProto from tensorflow, serialized into byte array. Get with config_proto.SerializeToString()",
                             TypeConverters.toListString)

    task = Param(Params._dummy(), "task", "Transformer's task, e.g. summarize>", typeConverter=TypeConverters.toString)

    maxOutputLength = Param(Params._dummy(), "maxOutputLength", "Set the maximum length of output text", typeConverter=TypeConverters.toInt)

    def setConfigProtoBytes(self, b):
        return self._set(configProtoBytes=b)

    def setTask(self, value):
        return self._set(task=value)

    def setMaxOutputLength(self, value):
        return self._set(maxOutputLength=value)

    @keyword_only
    def __init__(self, classname="com.johnsnowlabs.nlp.seq2seq.T5Transformer", java_model=None):
        super(T5Transformer, self).__init__(
=======

class WordSegmenterApproach(AnnotatorApproach):
    name = "WordSegmenterApproach"

    posCol = Param(Params._dummy(),
                   "posCol",
                   "column of Array of POS tags that match tokens",
                   typeConverter=TypeConverters.toString)

    nIterations = Param(Params._dummy(),
                        "nIterations",
                        "Number of iterations in training, converges to better accuracy",
                        typeConverter=TypeConverters.toInt)

    frequencyThreshold = Param(Params._dummy(),
                        "frequencyThreshold",
                        "How many times at least a tag on a word to be marked as frequent",
                        typeConverter=TypeConverters.toInt)

    ambiguityThreshold = Param(Params._dummy(),
                               "ambiguityThreshold",
                               "How much percentage of total amount of words are covered to be marked as frequent",
                               typeConverter=TypeConverters.toFloat)

    @keyword_only
    def __init__(self):
        super(WordSegmenterApproach, self).__init__(
            classname="com.johnsnowlabs.nlp.annotators.ws.WordSegmenterApproach")
        self._setDefault(
            nIterations=5, frequencyThreshold=20, ambiguityThreshold=0.97
        )

    def setPosCol(self, value):
        return self._set(posCol=value)

    def setIterations(self, value):
        return self._set(nIterations=value)

    def setFrequencyThreshold(self):
        return self.getOrDefault(self.frequencyThreshold)

    def setAmbiguityThreshold(self):
        return self.getOrDefault(self.ambiguityThreshold)

    def getNIterations(self):
        return self.getOrDefault(self.nIterations)

    def _create_model(self, java_model):
        return WordSegmenterModel(java_model=java_model)


class WordSegmenterModel(AnnotatorModel):
    name = "WordSegmenterModel"

    def __init__(self, classname="com.johnsnowlabs.nlp.annotators.ws.WordSegmenterModel", java_model=None):
        super(WordSegmenterModel, self).__init__(
>>>>>>> a32f29dc
            classname=classname,
            java_model=java_model
        )

    @staticmethod
<<<<<<< HEAD
    def loadSavedModel(folder, spark_session):
        from sparknlp.internal import _T5Loader
        jModel = _T5Loader(folder, spark_session._jsparkSession)._java_obj
        return T5Transformer(java_model=jModel)

    @staticmethod
    def pretrained(name="t5_small", lang="en", remote_loc=None):
        from sparknlp.pretrained import ResourceDownloader
        return ResourceDownloader.downloadModel(T5Transformer, name, lang, remote_loc)
=======
    def pretrained(name="word_segmenter", lang="en", remote_loc=None):
        from sparknlp.pretrained import ResourceDownloader
        return ResourceDownloader.downloadModel(WordSegmenterModel, name, lang, remote_loc)
>>>>>>> a32f29dc
<|MERGE_RESOLUTION|>--- conflicted
+++ resolved
@@ -38,12 +38,9 @@
 keyword = sys.modules[__name__]
 keyword.yake = sys.modules[__name__]
 sentence_detector_dl = sys.modules[__name__]
-<<<<<<< HEAD
 seq2seq = sys.modules[__name__]
-=======
 ws = sys.modules[__name__]
 
->>>>>>> a32f29dc
 
 class RecursiveTokenizer(AnnotatorApproach):
     name = 'RecursiveTokenizer'
@@ -3118,7 +3115,72 @@
     def __init__(self, classname="com.johnsnowlabs.nlp.annotators.sentence_detector_dl.SentenceDetectorDLApproach"):
         super(SentenceDetectorDLApproach, self).__init__(classname=classname)
 
-<<<<<<< HEAD
+        
+class WordSegmenterApproach(AnnotatorApproach):
+    name = "WordSegmenterApproach"
+
+    posCol = Param(Params._dummy(),
+                   "posCol",
+                   "column of Array of POS tags that match tokens",
+                   typeConverter=TypeConverters.toString)
+
+    nIterations = Param(Params._dummy(),
+                        "nIterations",
+                        "Number of iterations in training, converges to better accuracy",
+                        typeConverter=TypeConverters.toInt)
+
+    frequencyThreshold = Param(Params._dummy(),
+                        "frequencyThreshold",
+                        "How many times at least a tag on a word to be marked as frequent",
+                        typeConverter=TypeConverters.toInt)
+
+    ambiguityThreshold = Param(Params._dummy(),
+                               "ambiguityThreshold",
+                               "How much percentage of total amount of words are covered to be marked as frequent",
+                               typeConverter=TypeConverters.toFloat)
+
+    @keyword_only
+    def __init__(self):
+        super(WordSegmenterApproach, self).__init__(
+            classname="com.johnsnowlabs.nlp.annotators.ws.WordSegmenterApproach")
+        self._setDefault(
+            nIterations=5, frequencyThreshold=20, ambiguityThreshold=0.97
+        )
+
+    def setPosCol(self, value):
+        return self._set(posCol=value)
+
+    def setIterations(self, value):
+        return self._set(nIterations=value)
+
+    def setFrequencyThreshold(self):
+        return self.getOrDefault(self.frequencyThreshold)
+
+    def setAmbiguityThreshold(self):
+        return self.getOrDefault(self.ambiguityThreshold)
+
+    def getNIterations(self):
+        return self.getOrDefault(self.nIterations)
+
+    def _create_model(self, java_model):
+        return WordSegmenterModel(java_model=java_model)
+
+
+class WordSegmenterModel(AnnotatorModel):
+    name = "WordSegmenterModel"
+
+    def __init__(self, classname="com.johnsnowlabs.nlp.annotators.ws.WordSegmenterModel", java_model=None):
+        super(WordSegmenterModel, self).__init__(
+            classname=classname,
+            java_model=java_model
+        )
+
+    @staticmethod
+    def pretrained(name="word_segmenter", lang="en", remote_loc=None):
+        from sparknlp.pretrained import ResourceDownloader
+        return ResourceDownloader.downloadModel(WordSegmenterModel, name, lang, remote_loc)
+
+
 class T5Transformer(AnnotatorModel, HasCaseSensitiveProperties, HasStorageRef):
 
     name = "T5Transformer"
@@ -3144,70 +3206,11 @@
     @keyword_only
     def __init__(self, classname="com.johnsnowlabs.nlp.seq2seq.T5Transformer", java_model=None):
         super(T5Transformer, self).__init__(
-=======
-
-class WordSegmenterApproach(AnnotatorApproach):
-    name = "WordSegmenterApproach"
-
-    posCol = Param(Params._dummy(),
-                   "posCol",
-                   "column of Array of POS tags that match tokens",
-                   typeConverter=TypeConverters.toString)
-
-    nIterations = Param(Params._dummy(),
-                        "nIterations",
-                        "Number of iterations in training, converges to better accuracy",
-                        typeConverter=TypeConverters.toInt)
-
-    frequencyThreshold = Param(Params._dummy(),
-                        "frequencyThreshold",
-                        "How many times at least a tag on a word to be marked as frequent",
-                        typeConverter=TypeConverters.toInt)
-
-    ambiguityThreshold = Param(Params._dummy(),
-                               "ambiguityThreshold",
-                               "How much percentage of total amount of words are covered to be marked as frequent",
-                               typeConverter=TypeConverters.toFloat)
-
-    @keyword_only
-    def __init__(self):
-        super(WordSegmenterApproach, self).__init__(
-            classname="com.johnsnowlabs.nlp.annotators.ws.WordSegmenterApproach")
-        self._setDefault(
-            nIterations=5, frequencyThreshold=20, ambiguityThreshold=0.97
-        )
-
-    def setPosCol(self, value):
-        return self._set(posCol=value)
-
-    def setIterations(self, value):
-        return self._set(nIterations=value)
-
-    def setFrequencyThreshold(self):
-        return self.getOrDefault(self.frequencyThreshold)
-
-    def setAmbiguityThreshold(self):
-        return self.getOrDefault(self.ambiguityThreshold)
-
-    def getNIterations(self):
-        return self.getOrDefault(self.nIterations)
-
-    def _create_model(self, java_model):
-        return WordSegmenterModel(java_model=java_model)
-
-
-class WordSegmenterModel(AnnotatorModel):
-    name = "WordSegmenterModel"
-
-    def __init__(self, classname="com.johnsnowlabs.nlp.annotators.ws.WordSegmenterModel", java_model=None):
-        super(WordSegmenterModel, self).__init__(
->>>>>>> a32f29dc
             classname=classname,
             java_model=java_model
         )
 
     @staticmethod
-<<<<<<< HEAD
     def loadSavedModel(folder, spark_session):
         from sparknlp.internal import _T5Loader
         jModel = _T5Loader(folder, spark_session._jsparkSession)._java_obj
@@ -3216,9 +3219,4 @@
     @staticmethod
     def pretrained(name="t5_small", lang="en", remote_loc=None):
         from sparknlp.pretrained import ResourceDownloader
-        return ResourceDownloader.downloadModel(T5Transformer, name, lang, remote_loc)
-=======
-    def pretrained(name="word_segmenter", lang="en", remote_loc=None):
-        from sparknlp.pretrained import ResourceDownloader
-        return ResourceDownloader.downloadModel(WordSegmenterModel, name, lang, remote_loc)
->>>>>>> a32f29dc
+        return ResourceDownloader.downloadModel(T5Transformer, name, lang, remote_loc)      