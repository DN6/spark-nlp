from pyspark import SparkContext
from pyspark.ml import PipelineModel
from pyspark.ml.wrapper import JavaWrapper


class ExtendedJavaWrapper(JavaWrapper):
    def __init__(self, java_obj):
        super(ExtendedJavaWrapper, self).__init__(java_obj)
        self.sc = SparkContext._active_spark_context
        self.java_obj = self._java_obj

    def apply(self):
        return self._java_obj

    def new_java_obj(self, java_class, *args):
        return self._new_java_obj(java_class, *args)

    def new_java_array(self, pylist, java_class):
        """
        ToDo: Inspired from spark 2.2.0. Delete if we upgrade
        """
        java_array = self.sc._gateway.new_array(java_class, len(pylist))
        for i in range(len(pylist)):
            java_array[i] = pylist[i]
        return java_array


class _RegexRule(ExtendedJavaWrapper):
    def __init__(self, rule, identifier):
        super(_RegexRule, self).__init__("com.johnsnowlabs.nlp.util.regex.RegexRule")
        self._java_obj = self._new_java_obj(self._java_obj, rule, identifier)


class _ExternalResource(ExtendedJavaWrapper):
    def __init__(self, path, read_as, options):
        super(_ExternalResource, self).__init__("com.johnsnowlabs.nlp.util.io.ExternalResource.fromJava")
        self._java_obj = self._new_java_obj(self._java_obj, path, read_as, options)


class _ConfigLoaderGetter(ExtendedJavaWrapper):
    def __init__(self):
        super(_ConfigLoaderGetter, self).__init__("com.johnsnowlabs.util.ConfigLoader.getConfigPath")
        self._java_obj = self._new_java_obj(self._java_obj)


class _ConfigLoaderSetter(ExtendedJavaWrapper):
    def __init__(self, path):
        super(_ConfigLoaderSetter, self).__init__("com.johnsnowlabs.util.ConfigLoader.setConfigPath")
        self._java_obj = self._new_java_obj(self._java_obj, path)


class _DownloadModel(ExtendedJavaWrapper):
    def __init__(self, reader, name, language, remote_loc):
        super(_DownloadModel, self).__init__("com.johnsnowlabs.nlp.pretrained.PythonResourceDownloader.downloadModel")
        self._java_obj = self._new_java_obj(self._java_obj, reader, name, language, remote_loc)


class _DownloadPipeline(ExtendedJavaWrapper):
    def __init__(self, name, language, remote_loc):
        super(_DownloadPipeline, self).__init__("com.johnsnowlabs.nlp.pretrained.PythonResourceDownloader.downloadPipeline")
        self._java_obj = self._new_java_obj(self._java_obj, name, language, remote_loc)


class _ClearCache(ExtendedJavaWrapper):
    def __init__(self, name, language, remote_loc):
        super(_ClearCache, self).__init__("com.johnsnowlabs.nlp.pretrained.PythonResourceDownloader.clearCache")
        self._java_obj = self._new_java_obj(self._java_obj, name, language, remote_loc)


# predefined pipelines
class _DownloadPredefinedPipeline(ExtendedJavaWrapper):
    def __init__(self, java_path):
        super(_DownloadPredefinedPipeline, self).__init__(java_path)
        self._java_obj = self._new_java_obj(self._java_obj)


class _LightPipeline(ExtendedJavaWrapper):
    def __init__(self, pipelineModel):
        super(_LightPipeline, self).__init__("com.johnsnowlabs.nlp.LightPipeline")
        self._java_obj = self._new_java_obj(self._java_obj, pipelineModel._to_java())


# ============
# OCR SECTION
# ============


class _OcrCreateDataset(ExtendedJavaWrapper):
    def __init__(self, spark, input_path):
        super(_OcrCreateDataset, self).__init__("com.johnsnowlabs.nlp.util.io.OcrHelper.createDataset")
        self._java_obj = self._new_java_obj(self._java_obj, spark, input_path)


class _OcrCreateMap(ExtendedJavaWrapper):
    def __init__(self, input_path):
        super(_OcrCreateMap, self).__init__("com.johnsnowlabs.nlp.util.io.OcrHelper.createMap")
        self._java_obj = self._new_java_obj(self._java_obj, input_path)


class _OcrSetPreferredMethod(ExtendedJavaWrapper):
    def __init__(self, value):
        super(_OcrSetPreferredMethod, self).__init__("com.johnsnowlabs.nlp.util.io.OcrHelper.setPreferredMethod")
        self._java_obj = self._new_java_obj(self._java_obj, value)


class _OcrGetPreferredMethod(ExtendedJavaWrapper):
    def __init__(self):
        super(_OcrGetPreferredMethod, self).__init__("com.johnsnowlabs.nlp.util.io.OcrHelper.getPreferredMethod")
        self._java_obj = self._new_java_obj(self._java_obj)


class _OcrSetFallbackMethod(ExtendedJavaWrapper):
    def __init__(self, value):
        super(_OcrSetFallbackMethod, self).__init__("com.johnsnowlabs.nlp.util.io.OcrHelper.setFallbackMethod")
        self._java_obj = self._new_java_obj(self._java_obj, value)


class _OcrGetFallbackMethod(ExtendedJavaWrapper):
    def __init__(self):
        super(_OcrGetFallbackMethod, self).__init__("com.johnsnowlabs.nlp.util.io.OcrHelper.getFallbackMethod")
        self._java_obj = self._new_java_obj(self._java_obj)


class _OcrSetMinSizeBeforeFallback(ExtendedJavaWrapper):
    def __init__(self, value):
        super(_OcrSetMinSizeBeforeFallback, self).__init__("com.johnsnowlabs.nlp.util.io.OcrHelper.setMinSizeBeforeFallback")
        self._java_obj = self._new_java_obj(self._java_obj, value)


class _OcrGetMinSizeBeforeFallback(ExtendedJavaWrapper):
    def __init__(self):
        super(_OcrGetMinSizeBeforeFallback, self).__init__("com.johnsnowlabs.nlp.util.io.OcrHelper.getMinSizeBeforeFallback")
        self._java_obj = self._new_java_obj(self._java_obj)


class _OcrSetPageSegMode(ExtendedJavaWrapper):
    def __init__(self, value):
        super(_OcrSetPageSegMode, self).__init__("com.johnsnowlabs.nlp.util.io.OcrHelper.setPageSegMode")
        self._java_obj = self._new_java_obj(self._java_obj, value)


class _OcrGetPageSegMode(ExtendedJavaWrapper):
    def __init__(self):
        super(_OcrGetPageSegMode, self).__init__("com.johnsnowlabs.nlp.util.io.OcrHelper.getPageSegMode")
        self._java_obj = self._new_java_obj(self._java_obj)


class _OcrSetEngineMode(ExtendedJavaWrapper):
    def __init__(self, value):
        super(_OcrSetEngineMode, self).__init__("com.johnsnowlabs.nlp.util.io.OcrHelper.setEngineMode")
        self._java_obj = self._new_java_obj(self._java_obj, value)


class _OcrGetEngineMode(ExtendedJavaWrapper):
    def __init__(self):
        super(_OcrGetEngineMode, self).__init__("com.johnsnowlabs.nlp.util.io.OcrHelper.getEngineMode")
        self._java_obj = self._new_java_obj(self._java_obj)


class _OcrSetPageIteratorLevel(ExtendedJavaWrapper):
    def __init__(self, value):
        super(_OcrSetPageIteratorLevel, self).__init__("com.johnsnowlabs.nlp.util.io.OcrHelper.setPageIteratorLevel")
        self._java_obj = self._new_java_obj(self._java_obj, value)


class _OcrGetPageIteratorLevel(ExtendedJavaWrapper):
    def __init__(self):
        super(_OcrGetPageIteratorLevel, self).__init__("com.johnsnowlabs.nlp.util.io.OcrHelper.getPageIteratorLevel")
        self._java_obj = self._new_java_obj(self._java_obj)


class _OcrSetScalingFactor(ExtendedJavaWrapper):
    def __init__(self, value):
        super(_OcrSetScalingFactor, self).__init__("com.johnsnowlabs.nlp.util.io.OcrHelper.setScalingFactor")
        self._java_obj = self._new_java_obj(self._java_obj, value)


class _OcrGetSplitPages(ExtendedJavaWrapper):
    def __init__(self):
        super(_OcrGetSplitPages, self).__init__("com.johnsnowlabs.nlp.util.io.OcrHelper.getSplitPages")
        self._java_obj = self._new_java_obj(self._java_obj)


class _OcrSetSplitPages(ExtendedJavaWrapper):
    def __init__(self, value):
        super(_OcrSetSplitPages, self).__init__("com.johnsnowlabs.nlp.util.io.OcrHelper.setSplitPages")
        self._java_obj = self._new_java_obj(self._java_obj, value)


class _OcrUseErosion(ExtendedJavaWrapper):
    def __init__(self, use, k_size, k_shape):
        super(_OcrUseErosion, self).__init__("com.johnsnowlabs.nlp.util.io.OcrHelper.useErosion")
        self._java_obj = self._new_java_obj(self._java_obj, use, k_size, k_shape)


# ==================
# Utils
# ==================

class _EmbeddingsHelperLoad(ExtendedJavaWrapper):
    def __init__(self, path, spark, embformat, ref, ndims, case):
        super(_EmbeddingsHelperLoad, self).__init__("com.johnsnowlabs.nlp.embeddings.EmbeddingsHelper.load")
        self._java_obj = self._new_java_obj(self._java_obj, path, spark._jsparkSession, embformat, ref, ndims, case)


class _EmbeddingsHelperSave(ExtendedJavaWrapper):
    def __init__(self, path, embeddings, spark):
        super(_EmbeddingsHelperSave, self).__init__("com.johnsnowlabs.nlp.embeddings.EmbeddingsHelper.save")
        self._java_obj = self._new_java_obj(self._java_obj, path, embeddings.jembeddings, spark._jsparkSession)


class _EmbeddingsHelperFromAnnotator(ExtendedJavaWrapper):
    def __init__(self, annotator):
        super(_EmbeddingsHelperFromAnnotator, self).__init__("com.johnsnowlabs.nlp.embeddings.EmbeddingsHelper.getFromAnnotator")
        self._java_obj = self._new_java_obj(self._java_obj, annotator._java_obj)
<<<<<<< HEAD
=======


class _CoNLLGeneratorExport(ExtendedJavaWrapper):
    def __init__(self, spark, files_path, pipeline, output_path):
        super(_CoNLLGeneratorExport, self).__init__("com.johnsnowlabs.util.CoNLLGenerator.exportConllFiles")
        if type(pipeline) == PipelineModel:
            self._java_obj = self._new_java_obj(self._java_obj, spark._jsparkSession, files_path, pipeline._to_java(), output_path)
        else:
            self._java_obj = self._new_java_obj(self._java_obj, spark._jsparkSession, files_path, pipeline, output_path)
>>>>>>> 65967e8e
<|MERGE_RESOLUTION|>--- conflicted
+++ resolved
@@ -197,6 +197,7 @@
 # Utils
 # ==================
 
+
 class _EmbeddingsHelperLoad(ExtendedJavaWrapper):
     def __init__(self, path, spark, embformat, ref, ndims, case):
         super(_EmbeddingsHelperLoad, self).__init__("com.johnsnowlabs.nlp.embeddings.EmbeddingsHelper.load")
@@ -213,8 +214,6 @@
     def __init__(self, annotator):
         super(_EmbeddingsHelperFromAnnotator, self).__init__("com.johnsnowlabs.nlp.embeddings.EmbeddingsHelper.getFromAnnotator")
         self._java_obj = self._new_java_obj(self._java_obj, annotator._java_obj)
-<<<<<<< HEAD
-=======
 
 
 class _CoNLLGeneratorExport(ExtendedJavaWrapper):
@@ -223,5 +222,4 @@
         if type(pipeline) == PipelineModel:
             self._java_obj = self._new_java_obj(self._java_obj, spark._jsparkSession, files_path, pipeline._to_java(), output_path)
         else:
-            self._java_obj = self._new_java_obj(self._java_obj, spark._jsparkSession, files_path, pipeline, output_path)
->>>>>>> 65967e8e
+            self._java_obj = self._new_java_obj(self._java_obj, spark._jsparkSession, files_path, pipeline, output_path)