from pyspark import keyword_only
from pyspark.ml.util import JavaMLReadable, JavaMLWritable
from pyspark.ml.wrapper import JavaTransformer, JavaEstimator
from pyspark.ml.param.shared import Param, Params, TypeConverters
from pyspark.ml.pipeline import Pipeline, PipelineModel, Estimator, Transformer
<<<<<<< HEAD
from sparknlp.common import ParamsGetters
=======
from sparknlp.util import AnnotatorJavaMLReadable


class AnnotatorTransformer(JavaTransformer, AnnotatorJavaMLReadable, JavaMLWritable):
    @keyword_only
    def __init__(self, classname):
        super(AnnotatorTransformer, self).__init__()
        kwargs = self._input_kwargs
        try:
            kwargs.pop('classname')
        except:
            pass
        self.setParams(**kwargs)
        self.__class__._java_class_name = classname
        self._java_obj = self._new_java_obj(classname, self.uid)

>>>>>>> 48cb7e7b

class JavaRecursiveEstimator(JavaEstimator):

    def _fit_java(self, dataset, pipeline=None):
        """
        Fits a Java model to the input dataset.
        :param dataset: input dataset, which is an instance of
                        :py:class:`pyspark.sql.DataFrame`
        :param params: additional params (overwriting embedded values)
        :return: fitted Java model
        """
        self._transfer_params_to_java()
        if pipeline:
            return self._java_obj.recursiveFit(dataset._jdf, pipeline._to_java())
        else:
            return self._java_obj.fit(dataset._jdf)

    def _fit(self, dataset, pipeline=None):
        java_model = self._fit_java(dataset, pipeline)
        model = self._create_model(java_model)
        return self._copyValues(model)

    def fit(self, dataset, params=None, pipeline=None):
        """
        Fits a model to the input dataset with optional parameters.
        :param dataset: input dataset, which is an instance of :py:class:`pyspark.sql.DataFrame`
        :param params: an optional param map that overrides embedded params. If a list/tuple of
                       param maps is given, this calls fit on each param map and returns a list of
                       models.
        :returns: fitted model(s)
        """
        if params is None:
            params = dict()
        if isinstance(params, (list, tuple)):
            models = [None] * len(params)
            for index, model in self.fitMultiple(dataset, params):
                models[index] = model
            return models
        elif isinstance(params, dict):
            if params:
                return self.copy(params)._fit(dataset, pipeline=pipeline)
            else:
                return self._fit(dataset, pipeline=pipeline)
        else:
            raise ValueError("Params must be either a param map or a list/tuple of param maps, "
                             "but got %s." % type(params))


class RecursivePipeline(Pipeline, JavaEstimator):
    @keyword_only
    def __init__(self, *args, **kwargs):
        super(RecursivePipeline, self).__init__(*args, **kwargs)
        self._java_obj = self._new_java_obj("com.johnsnowlabs.nlp.RecursivePipeline", self.uid)
        kwargs = self._input_kwargs
        self.setParams(**kwargs)

    def _fit(self, dataset):
        stages = self.getStages()
        for stage in stages:
            if not (isinstance(stage, Estimator) or isinstance(stage, Transformer)):
                raise TypeError(
                    "Cannot recognize a pipeline stage of type %s." % type(stage))
        indexOfLastEstimator = -1
        for i, stage in enumerate(stages):
            if isinstance(stage, Estimator):
                indexOfLastEstimator = i
        transformers = []
        for i, stage in enumerate(stages):
            if isinstance(stage, Transformer):
                transformers.append(stage)
                dataset = stage.transform(dataset)
            elif isinstance(stage, JavaRecursiveEstimator):
                model = stage.fit(dataset, pipeline=PipelineModel(transformers))
                transformers.append(model)
                if i < indexOfLastEstimator:
                    dataset = model.transform(dataset)
            else:
                model = stage.fit(dataset)
                transformers.append(model)
                if i < indexOfLastEstimator:
                    dataset = model.transform(dataset)
            if i <= indexOfLastEstimator:
                pass
            else:
                transformers.append(stage)
        return PipelineModel(transformers)


<<<<<<< HEAD
class DocumentAssembler(JavaTransformer, JavaMLReadable, JavaMLWritable, ParamsGetters):
=======
class DocumentAssembler(AnnotatorTransformer):
>>>>>>> 48cb7e7b

    inputCol = Param(Params._dummy(), "inputCol", "input column name.", typeConverter=TypeConverters.toString)
    outputCol = Param(Params._dummy(), "outputCol", "input column name.", typeConverter=TypeConverters.toString)
    idCol = Param(Params._dummy(), "idCol", "input column name.", typeConverter=TypeConverters.toString)
    metadataCol = Param(Params._dummy(), "metadataCol", "input column name.", typeConverter=TypeConverters.toString)

    @keyword_only
    def __init__(self):
        super(DocumentAssembler, self).__init__(classname="com.johnsnowlabs.nlp.DocumentAssembler")

    @keyword_only
    def setParams(self):
        kwargs = self._input_kwargs
        return self._set(**kwargs)

    def setInputCol(self, value):
        return self._set(inputCol=value)

    def setOutputCol(self, value):
        return self._set(outputCol=value)

    def setIdCol(self, value):
        return self._set(idCol=value)

    def setMetadataCol(self, value):
        return self._set(metadataCol=value)


<<<<<<< HEAD
class TokenAssembler(JavaTransformer, JavaMLReadable, JavaMLWritable, ParamsGetters):
=======
class TokenAssembler(AnnotatorTransformer):
>>>>>>> 48cb7e7b

    inputCols = Param(Params._dummy(), "inputCols", "input token annotations", typeConverter=TypeConverters.toListString)
    outputCol = Param(Params._dummy(), "outputCol", "output column name.", typeConverter=TypeConverters.toString)

    @keyword_only
    def __init__(self):
        super(TokenAssembler, self).__init__(classname = "com.johnsnowlabs.nlp.TokenAssembler")

    @keyword_only
    def setParams(self):
        kwargs = self._input_kwargs
        return self._set(**kwargs)

    def setInputCols(self, value):
        return self._set(inputCols=value)

    def setOutputCol(self, value):
        return self._set(outputCol=value)


<<<<<<< HEAD
class Finisher(JavaTransformer, JavaMLReadable, JavaMLWritable, ParamsGetters):
=======
class Finisher(AnnotatorTransformer):
>>>>>>> 48cb7e7b

    inputCols = Param(Params._dummy(), "inputCols", "input annotations", typeConverter=TypeConverters.toListString)
    outputCols = Param(Params._dummy(), "outputCols", "output finished annotation cols", typeConverter=TypeConverters.toListString)
    valueSplitSymbol = Param(Params._dummy(), "valueSplitSymbol", "character separating annotations", typeConverter=TypeConverters.toString)
    annotationSplitSymbol = Param(Params._dummy(), "annotationSplitSymbol", "character separating annotations", typeConverter=TypeConverters.toString)
    cleanAnnotations = Param(Params._dummy(), "cleanAnnotations", "whether to remove annotation columns", typeConverter=TypeConverters.toBoolean)
    includeKeys = Param(Params._dummy(), "includeKeys", "annotation metadata format", typeConverter=TypeConverters.toBoolean)
    outputAsArray = Param(Params._dummy(), "outputAsArray", "finisher generates an Array with the results instead of string", typeConverter=TypeConverters.toBoolean)

    @keyword_only
    def __init__(self):
        super(Finisher, self).__init__(classname="com.johnsnowlabs.nlp.Finisher")

    @keyword_only
    def setParams(self):
        kwargs = self._input_kwargs
        return self._set(**kwargs)

    def setInputCols(self, value):
        return self._set(inputCols=value)

    def setOutputCols(self, value):
        return self._set(outputCols=value)

    def setValueSplitSymbol(self, value):
        return self._set(valueSplitSymbol=value)

    def setAnnotationSplitSymbol(self, value):
        return self._set(annotationSplitSymbol=value)

    def setCleanAnnotations(self, value):
        return self._set(cleanAnnotations=value)

    def setIncludeKeys(self, value):
        return self._set(includeKeys=value)

    def setOutputAsArray(self, value):
        return self._set(outputAsArray=value)<|MERGE_RESOLUTION|>--- conflicted
+++ resolved
@@ -3,9 +3,7 @@
 from pyspark.ml.wrapper import JavaTransformer, JavaEstimator
 from pyspark.ml.param.shared import Param, Params, TypeConverters
 from pyspark.ml.pipeline import Pipeline, PipelineModel, Estimator, Transformer
-<<<<<<< HEAD
 from sparknlp.common import ParamsGetters
-=======
 from sparknlp.util import AnnotatorJavaMLReadable
 
 
@@ -22,7 +20,6 @@
         self.__class__._java_class_name = classname
         self._java_obj = self._new_java_obj(classname, self.uid)
 
->>>>>>> 48cb7e7b
 
 class JavaRecursiveEstimator(JavaEstimator):
 
@@ -111,11 +108,7 @@
         return PipelineModel(transformers)
 
 
-<<<<<<< HEAD
-class DocumentAssembler(JavaTransformer, JavaMLReadable, JavaMLWritable, ParamsGetters):
-=======
-class DocumentAssembler(AnnotatorTransformer):
->>>>>>> 48cb7e7b
+class DocumentAssembler(AnnotatorTransformer, ParamsGetters):
 
     inputCol = Param(Params._dummy(), "inputCol", "input column name.", typeConverter=TypeConverters.toString)
     outputCol = Param(Params._dummy(), "outputCol", "input column name.", typeConverter=TypeConverters.toString)
@@ -144,11 +137,7 @@
         return self._set(metadataCol=value)
 
 
-<<<<<<< HEAD
-class TokenAssembler(JavaTransformer, JavaMLReadable, JavaMLWritable, ParamsGetters):
-=======
-class TokenAssembler(AnnotatorTransformer):
->>>>>>> 48cb7e7b
+class TokenAssembler(AnnotatorTransformer, ParamsGetters):
 
     inputCols = Param(Params._dummy(), "inputCols", "input token annotations", typeConverter=TypeConverters.toListString)
     outputCol = Param(Params._dummy(), "outputCol", "output column name.", typeConverter=TypeConverters.toString)
@@ -169,11 +158,7 @@
         return self._set(outputCol=value)
 
 
-<<<<<<< HEAD
-class Finisher(JavaTransformer, JavaMLReadable, JavaMLWritable, ParamsGetters):
-=======
-class Finisher(AnnotatorTransformer):
->>>>>>> 48cb7e7b
+class Finisher(AnnotatorTransformer, ParamsGetters):
 
     inputCols = Param(Params._dummy(), "inputCols", "input annotations", typeConverter=TypeConverters.toListString)
     outputCols = Param(Params._dummy(), "outputCols", "output finished annotation cols", typeConverter=TypeConverters.toListString)
